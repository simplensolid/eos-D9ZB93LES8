#! /bin/bash

PREFIX="usr"
SPREFIX=${PREFIX}
SUBPREFIX="opt/${PROJECT}/${VERSION}"
SSUBPREFIX="opt\/${PROJECT}\/${VERSION}"
RELEASE="${VERSION_SUFFIX}"

# default release to "1" if there is no suffix
if [[ -z $RELEASE ]]; then
  RELEASE="1"
fi

NAME="${PROJECT}-${VERSION_NO_SUFFIX}-${RELEASE}"

export PREFIX
export SUBPREFIX
export SPREFIX
export SSUBPREFIX

. ./generate_tarball.sh ${NAME}

RPMBUILD=`realpath ~/rpmbuild/BUILDROOT/${NAME}.x86_64`
mkdir -p ${RPMBUILD}
FILES=$(tar -xvzf ${NAME}.tar.gz -C ${RPMBUILD})
PFILES=""
for f in ${FILES[@]}; do
  if [ -f ${RPMBUILD}/${f} ]; then
    PFILES="${PFILES}/${f}\n"
  fi
done
echo -e ${PFILES} &> ~/rpmbuild/BUILD/filenames.txt

mkdir -p ${PROJECT}
echo -e "Name: ${PROJECT} 
Version: ${VERSION_NO_SUFFIX}
License: MIT
Vendor: ${VENDOR} 
Source: ${URL} 
<<<<<<< HEAD
Requires: openssl-devel, gmp-devel, libstdc++-devel, bzip2, bzip2-devel, mongodb, mongodb-server, libusbx, libcurl
=======
Requires: openssl, gmp, libstdc++, bzip2, libcurl
>>>>>>> d3239dc6
URL: ${URL} 
Packager: ${VENDOR} <${EMAIL}>
Summary: ${DESC}
Release: ${RELEASE}
%description
${DESC}
%files -f filenames.txt" &> ${PROJECT}.spec
cat ${PROJECT}.spec

rpmbuild -bb ${PROJECT}.spec || exit 1
mv ~/rpmbuild/RPMS/x86_64/*.rpm ./ || exit 1
rm -r ${PROJECT} ~/rpmbuild/BUILD/filenames.txt ${PROJECT}.spec || exit 1<|MERGE_RESOLUTION|>--- conflicted
+++ resolved
@@ -37,11 +37,7 @@
 License: MIT
 Vendor: ${VENDOR} 
 Source: ${URL} 
-<<<<<<< HEAD
-Requires: openssl-devel, gmp-devel, libstdc++-devel, bzip2, bzip2-devel, mongodb, mongodb-server, libusbx, libcurl
-=======
-Requires: openssl, gmp, libstdc++, bzip2, libcurl
->>>>>>> d3239dc6
+Requires: openssl, gmp, libstdc++, bzip2, libcurl, libusbx
 URL: ${URL} 
 Packager: ${VENDOR} <${EMAIL}>
 Summary: ${DESC}
