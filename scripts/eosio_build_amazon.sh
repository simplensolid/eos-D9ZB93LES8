--- conflicted
+++ resolved
@@ -8,31 +8,15 @@
 DISK_TOTAL=$(( DISK_TOTAL_KB / 1048576 ))
 DISK_AVAIL=$(( DISK_AVAIL_KB / 1048576 ))
 
-<<<<<<< HEAD
 if [ $BUILD_CLANG8 ]; then
    PINNED_TOOLCHAIN=-DCMAKE_TOOLCHAIN_FILE=$BUILD_DIR/pinned_toolchain.cmake
 fi
 
-if [[ "${OS_NAME}" == "Amazon Linux AMI" ]]; then # Amazonlinux1
-	DEP_ARRAY=(
-		sudo procps util-linux which gcc72 gcc72-c++ autoconf automake libtool make doxygen graphviz \
-		bzip2 bzip2-devel openssl-devel gmp gmp-devel libstdc++72 python27 python27-devel python36 python36-devel \
-		libedit-devel ncurses-devel swig curl file libcurl-devel libusb1-devel
-	)
-else # Amazonlinux2
-	DEP_ARRAY=(
-		git procps-ng util-linux gcc gcc-c++ autoconf automake libtool make bzip2 \
-		bzip2-devel openssl-devel gmp-devel libstdc++ libcurl-devel libusbx-devel \
-		python3 python3-devel python-devel libedit-devel doxygen graphviz
-	)
-fi
-=======
 DEP_ARRAY=(
 	git procps-ng util-linux gcc gcc-c++ autoconf automake libtool make bzip2 \
 	bzip2-devel openssl-devel gmp-devel libstdc++ libcurl-devel libusbx-devel \
 	python3 python3-devel python-devel libedit-devel doxygen graphviz
 )
->>>>>>> 8b2f3484
 
 COUNT=1
 DISPLAY=""
@@ -264,70 +248,6 @@
 
    printf "\\n"
 
-<<<<<<< HEAD
-=======
-   if [ $BUILD_MONGO ]; then
-      printf "Checking MongoDB installation...\\n"
-      if [ ! -d $MONGODB_ROOT ] || [ $FORCE_BUILD ]; then
-         printf "Installing MongoDB into ${MONGODB_ROOT}...\\n"
-         curl -OL https://fastdl.mongodb.org/linux/mongodb-linux-x86_64-amazon-$MONGODB_VERSION.tgz \
-         && tar -xzf mongodb-linux-x86_64-amazon-$MONGODB_VERSION.tgz \
-         && mv $SRC_LOCATION/mongodb-linux-x86_64-amazon-$MONGODB_VERSION $MONGODB_ROOT \
-         && touch $MONGODB_LOG_LOCATION/mongod.log \
-         && rm -f mongodb-linux-x86_64-amazon-$MONGODB_VERSION.tgz \
-         && cp -f $REPO_ROOT/scripts/mongod.conf $MONGODB_CONF \
-         && mkdir -p $MONGODB_DATA_LOCATION \
-         && rm -rf $MONGODB_LINK_LOCATION \
-         && rm -rf $BIN_LOCATION/mongod \
-         && ln -s $MONGODB_ROOT $MONGODB_LINK_LOCATION \
-         && ln -s $MONGODB_LINK_LOCATION/bin/mongod $BIN_LOCATION/mongod \
-         || exit 1
-         printf " - MongoDB successfully installed @ ${MONGODB_ROOT} (Symlinked to ${MONGODB_LINK_LOCATION}).\\n"
-      else
-         printf " - MongoDB found with correct version @ ${MONGODB_ROOT} (Symlinked to ${MONGODB_LINK_LOCATION}).\\n"
-      fi
-      if [ $? -ne 0 ]; then exit -1; fi
-      printf "Checking MongoDB C driver installation...\\n"
-      if [ ! -d $MONGO_C_DRIVER_ROOT ] || [ $FORCE_BUILD ]; then
-         printf "Installing MongoDB C driver...\\n"
-         curl -LO https://github.com/mongodb/mongo-c-driver/releases/download/$MONGO_C_DRIVER_VERSION/mongo-c-driver-$MONGO_C_DRIVER_VERSION.tar.gz \
-         && tar -xzf mongo-c-driver-$MONGO_C_DRIVER_VERSION.tar.gz \
-         && cd mongo-c-driver-$MONGO_C_DRIVER_VERSION \
-         && mkdir -p cmake-build \
-         && cd cmake-build \
-         && $CMAKE -DCMAKE_BUILD_TYPE=Release -DCMAKE_INSTALL_PREFIX=$PREFIX -DENABLE_BSON=ON -DENABLE_SSL=OPENSSL -DENABLE_AUTOMATIC_INIT_AND_CLEANUP=OFF -DENABLE_STATIC=ON .. \
-         && make -j"${JOBS}" \
-         && make install \
-         && cd ../.. \
-         && rm mongo-c-driver-$MONGO_C_DRIVER_VERSION.tar.gz \
-         || exit 1
-         printf " - MongoDB C driver successfully installed @ ${MONGO_C_DRIVER_ROOT}.\\n"
-      else
-         printf " - MongoDB C driver found with correct version @ ${MONGO_C_DRIVER_ROOT}.\\n"
-      fi
-      if [ $? -ne 0 ]; then exit -1; fi
-      printf "Checking MongoDB C++ driver installation...\\n"
-      if [ ! -d $MONGO_CXX_DRIVER_ROOT ] || [ $FORCE_BUILD ]; then
-         printf "Installing MongoDB C++ driver...\\n"
-         curl -L https://github.com/mongodb/mongo-cxx-driver/archive/r$MONGO_CXX_DRIVER_VERSION.tar.gz -o mongo-cxx-driver-r$MONGO_CXX_DRIVER_VERSION.tar.gz \
-         && tar -xzf mongo-cxx-driver-r${MONGO_CXX_DRIVER_VERSION}.tar.gz \
-         && cd mongo-cxx-driver-r$MONGO_CXX_DRIVER_VERSION/build \
-         && $CMAKE -DBUILD_SHARED_LIBS=OFF -DCMAKE_BUILD_TYPE=Release -DCMAKE_INSTALL_PREFIX=$PREFIX .. \
-         && make -j"${JOBS}" VERBOSE=1 \
-         && make install \
-         && cd ../.. \
-         && rm -f mongo-cxx-driver-r$MONGO_CXX_DRIVER_VERSION.tar.gz \
-         || exit 1
-         printf " - MongoDB C++ driver successfully installed @ ${MONGO_CXX_DRIVER_ROOT}.\\n"
-      else
-         printf " - MongoDB C++ driver found with correct version @ ${MONGO_CXX_DRIVER_ROOT}.\\n"
-      fi
-      if [ $? -ne 0 ]; then exit -1; fi
-
-      printf "\\n"
-   fi
-
->>>>>>> 8b2f3484
    printf "Checking LLVM 4 support...\\n"
    if [ ! -d $LLVM_ROOT ] || [ $FORCE_BUILD ]; then
       printf "Installing LLVM 4...\\n"
