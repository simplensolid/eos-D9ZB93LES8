#!/bin/bash
set -eo pipefail
. ./.cicd/helpers/general.sh
<<<<<<< HEAD
echo '+++ Build Script Started'
export DOCKERIZATION=false
[[ $ENABLE_INSTALL == true ]] && . ./.cicd/helpers/populate-template-and-hash.sh '<!-- DAC ENV' '<!-- DAC CLONE' '<!-- DAC BUILD' '<!-- DAC INSTALL' || . ./.cicd/helpers/populate-template-and-hash.sh '<!-- DAC ENV' '<!-- DAC CLONE' '<!-- DAC BUILD'
sed -i -e 's/git clone https:\/\/github.com\/EOSIO\/eos\.git.*/cp -rfp $(pwd) \$EOS_LOCATION \&\& cd \$EOS_LOCATION/g' /tmp/$POPULATED_FILE_NAME # We don't need to clone twice
=======
mkdir -p $BUILD_DIR
CMAKE_EXTRAS="-DCMAKE_BUILD_TYPE='Release' -DENABLE_MULTIVERSION_PROTOCOL_TEST=true"
>>>>>>> 1afb52a3
if [[ "$(uname)" == 'Darwin' ]]; then
    # You can't use chained commands in execute
    if [[ $TRAVIS == true ]]; then
        ccache -s
        brew link --overwrite md5sha1sum
        brew link --overwrite python
        brew reinstall openssl@1.1 # Fixes issue where builds in Travis cannot find libcrypto.
        sed -i -e 's/^cmake /cmake -DCMAKE_CXX_COMPILER_LAUNCHER=ccache /g' /tmp/$POPULATED_FILE_NAME
        sed -i -e 's/ -DCMAKE_TOOLCHAIN_FILE=$EOS_LOCATION\/scripts\/pinned_toolchain.cmake//g' /tmp/$POPULATED_FILE_NAME # We can't use pinned for mac cause building clang8 would take too long
        sed -i -e 's/ -DBUILD_MONGO_DB_PLUGIN=true//g' /tmp/$POPULATED_FILE_NAME # We can't use pinned for mac cause building clang8 would take too long
        # Support ship_test
        export NVM_DIR="$HOME/.nvm"
        . "/usr/local/opt/nvm/nvm.sh"
        nvm install --lts=dubnium
    else
        source ~/.bash_profile # Make sure node is available for ship_test
    fi
    . $HELPERS_DIR/populate-template-and-hash.sh -h # obtain $FULL_TAG (and don't overwrite existing file)
    cat /tmp/$POPULATED_FILE_NAME
    . /tmp/$POPULATED_FILE_NAME # This file is populated from the platform's build documentation code block
else # Linux
    ARGS=${ARGS:-"--rm --init -v $(pwd):$(pwd) $(buildkite-intrinsics) -e JOBS"} # We must mount $(pwd) in as itself to avoid https://stackoverflow.com/questions/31381322/docker-in-docker-cannot-mount-volume
    if [[ $TRAVIS == true ]]; then
        ARGS="$ARGS -v /usr/lib/ccache -v $HOME/.ccache:/opt/.ccache -e TRAVIS -e CCACHE_DIR=/opt/.ccache"
        [[ ! $IMAGE_TAG =~ 'unpinned' ]] && sed -i -e 's/^cmake /cmake -DCMAKE_CXX_COMPILER_LAUNCHER=ccache /g' /tmp/$POPULATED_FILE_NAME
        if [[ $IMAGE_TAG == 'amazon_linux-2-pinned' ]]; then
            PRE_COMMANDS="export PATH=/usr/lib64/ccache:\\\$PATH"
        elif [[ $IMAGE_TAG == 'centos-7.7-pinned' ]]; then
            PRE_COMMANDS="export PATH=/usr/lib64/ccache:\\\$PATH"
        elif [[ $IMAGE_TAG == 'ubuntu-16.04-pinned' ]]; then
            PRE_COMMANDS="export PATH=/usr/lib/ccache:\\\$PATH"
        elif [[ $IMAGE_TAG == 'ubuntu-18.04-pinned' ]]; then
            PRE_COMMANDS="export PATH=/usr/lib/ccache:\\\$PATH"
        elif [[ $IMAGE_TAG == 'amazon_linux-2-unpinned' ]]; then
            PRE_COMMANDS="export PATH=/usr/lib64/ccache:\\\$PATH"
        elif [[ $IMAGE_TAG == 'centos-7.7-unpinned' ]]; then
            PRE_COMMANDS="export PATH=/usr/lib64/ccache:\\\$PATH"
        elif [[ $IMAGE_TAG == 'ubuntu-18.04-unpinned' ]]; then
            PRE_COMMANDS="export PATH=/usr/lib/ccache:\\\$PATH"
        fi
        BUILD_COMMANDS="ccache -s && $PRE_COMMANDS &&"
    fi
    echo "cp -rfp \$EOS_LOCATION/build $(pwd)" >> /tmp/$POPULATED_FILE_NAME
    BUILD_COMMANDS="cd $(pwd) && ./$POPULATED_FILE_NAME"
    . $HELPERS_DIR/populate-template-and-hash.sh -h # obtain $FULL_TAG (and don't overwrite existing file)
    cat /tmp/$POPULATED_FILE_NAME
    mv /tmp/$POPULATED_FILE_NAME ./$POPULATED_FILE_NAME
    echo "$ docker run $ARGS $FULL_TAG bash -c \"$BUILD_COMMANDS\""
    eval docker run $ARGS $FULL_TAG bash -c \"$BUILD_COMMANDS\"
fi
if [[ $TRAVIS != true ]]; then
    [[ $(uname) == 'Darwin' ]] && cd $EOS_LOCATION
    tar -pczf build.tar.gz build && buildkite-agent artifact upload build.tar.gz
fi
echo '+++ Build Script Finished'<|MERGE_RESOLUTION|>--- conflicted
+++ resolved
@@ -1,15 +1,10 @@
 #!/bin/bash
 set -eo pipefail
 . ./.cicd/helpers/general.sh
-<<<<<<< HEAD
 echo '+++ Build Script Started'
 export DOCKERIZATION=false
 [[ $ENABLE_INSTALL == true ]] && . ./.cicd/helpers/populate-template-and-hash.sh '<!-- DAC ENV' '<!-- DAC CLONE' '<!-- DAC BUILD' '<!-- DAC INSTALL' || . ./.cicd/helpers/populate-template-and-hash.sh '<!-- DAC ENV' '<!-- DAC CLONE' '<!-- DAC BUILD'
 sed -i -e 's/git clone https:\/\/github.com\/EOSIO\/eos\.git.*/cp -rfp $(pwd) \$EOS_LOCATION \&\& cd \$EOS_LOCATION/g' /tmp/$POPULATED_FILE_NAME # We don't need to clone twice
-=======
-mkdir -p $BUILD_DIR
-CMAKE_EXTRAS="-DCMAKE_BUILD_TYPE='Release' -DENABLE_MULTIVERSION_PROTOCOL_TEST=true"
->>>>>>> 1afb52a3
 if [[ "$(uname)" == 'Darwin' ]]; then
     # You can't use chained commands in execute
     if [[ $TRAVIS == true ]]; then
@@ -19,7 +14,7 @@
         brew reinstall openssl@1.1 # Fixes issue where builds in Travis cannot find libcrypto.
         sed -i -e 's/^cmake /cmake -DCMAKE_CXX_COMPILER_LAUNCHER=ccache /g' /tmp/$POPULATED_FILE_NAME
         sed -i -e 's/ -DCMAKE_TOOLCHAIN_FILE=$EOS_LOCATION\/scripts\/pinned_toolchain.cmake//g' /tmp/$POPULATED_FILE_NAME # We can't use pinned for mac cause building clang8 would take too long
-        sed -i -e 's/ -DBUILD_MONGO_DB_PLUGIN=true//g' /tmp/$POPULATED_FILE_NAME # We can't use pinned for mac cause building clang8 would take too long
+        sed -i -e 's/ -DBUILD_MONGO_DB_PLUGIN=true -DENABLE_MULTIVERSION_PROTOCOL_TEST=true//g' /tmp/$POPULATED_FILE_NAME # We can't use pinned for mac cause building clang8 would take too long
         # Support ship_test
         export NVM_DIR="$HOME/.nvm"
         . "/usr/local/opt/nvm/nvm.sh"
