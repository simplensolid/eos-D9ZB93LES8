#!/bin/bash
set -eo pipefail
# environment
. ./.cicd/helpers/general.sh
export MOJAVE_ANKA_TAG_BASE=${MOJAVE_ANKA_TAG_BASE:-'clean::cicd::git-ssh::nas::brew::buildkite-agent'}
export MOJAVE_ANKA_TEMPLATE_NAME=${MOJAVE_ANKA_TEMPLATE_NAME:-'10.14.6_6C_14G_40G'}
export PLATFORMS_JSON_ARRAY='[]'
[[ -z "$ROUNDS" ]] && export ROUNDS='1'
DISABLE_CONCURRENCY=${DISABLE_CONCURRENCY:-false}
LINUX_CONCURRENCY='8'
MAC_CONCURRENCY='2'
LINUX_CONCURRENCY_GROUP='eos-scheduled-build'
MAC_CONCURRENCY_GROUP='eos-scheduled-build-mac'
BUILDKITE_BUILD_AGENT_QUEUE='automation-eks-eos-builder-fleet'
BUILDKITE_TEST_AGENT_QUEUE='automation-eks-eos-tester-fleet'

# Determine if it's a forked PR and make sure to add git fetch so we don't have to git clone the forked repo's url
if [[ $BUILDKITE_BRANCH =~ ^pull/[0-9]+/head: ]]; then
  PR_ID=$(echo $BUILDKITE_BRANCH | cut -d/ -f2)
  export GIT_FETCH="git fetch -v --prune origin refs/pull/$PR_ID/head &&"
fi
# Determine which dockerfiles/scripts to use for the pipeline.
if [[ $PINNED == false ]]; then
    export PLATFORM_TYPE="unpinned"
else
    export PLATFORM_TYPE="pinned"
fi
for FILE in $(ls $CICD_DIR/platforms/$PLATFORM_TYPE); do
    # skip mac or linux by not even creating the json block
    ( [[ $SKIP_MAC == true ]] && [[ $FILE =~ 'macos' ]] ) && continue
    ( [[ $SKIP_LINUX == true ]] && [[ ! $FILE =~ 'macos' ]] ) && continue
    # use pinned or unpinned, not both sets of platform files
    if [[ $PINNED == false ]]; then
        export SKIP_CONTRACT_BUILDER=${SKIP_CONTRACT_BUILDER:-true}
        export SKIP_PACKAGE_BUILDER=${SKIP_PACKAGE_BUILDER:-true}
    fi
    export FILE_NAME="$(echo $FILE | awk '{split($0,a,/\.(d|s)/); print a[1] }')"
    # macos-10.14
    # ubuntu-16.04
    export PLATFORM_NAME="$(echo $FILE_NAME | cut -d- -f1 | sed 's/os/OS/g')"
    # macOS
    # ubuntu
    export PLATFORM_NAME_UPCASE="$(echo $PLATFORM_NAME | tr a-z A-Z)"
    # MACOS
    # UBUNTU
    export VERSION_MAJOR="$(echo $FILE_NAME | cut -d- -f2 | cut -d. -f1)"
    # 10
    # 16
    [[ "$(echo $FILE_NAME | cut -d- -f2)" =~ '.' ]] && export VERSION_MINOR="_$(echo $FILE_NAME | cut -d- -f2 | cut -d. -f2)" || export VERSION_MINOR=''
    # _14
    # _04
    export VERSION_FULL="$(echo $FILE_NAME | cut -d- -f2)"
    # 10.14
    # 16.04
    OLDIFS=$IFS
    IFS='_'
    set $PLATFORM_NAME
    IFS=$OLDIFS
    export PLATFORM_NAME_FULL="$(capitalize $1)$( [[ ! -z $2 ]] && echo "_$(capitalize $2)" || true ) $VERSION_FULL"
    [[ $FILE_NAME =~ 'amazon' ]] && export ICON=':aws:'
    [[ $FILE_NAME =~ 'ubuntu' ]] && export ICON=':ubuntu:'
    [[ $FILE_NAME =~ 'centos' ]] && export ICON=':centos:'
    [[ $FILE_NAME =~ 'macos' ]] && export ICON=':darwin:'
    . $HELPERS_DIR/file-hash.sh $CICD_DIR/platforms/$PLATFORM_TYPE/$FILE # returns HASHED_IMAGE_TAG, etc
    export PLATFORMS_JSON_ARRAY=$(echo $PLATFORMS_JSON_ARRAY | jq -c '. += [{
        "FILE_NAME": env.FILE_NAME,
        "PLATFORM_NAME": env.PLATFORM_NAME,
        "PLATFORM_NAME_UPCASE": env.PLATFORM_NAME_UPCASE,
        "VERSION_MAJOR": env.VERSION_MAJOR,
        "VERSION_MINOR": env.VERSION_MINOR,
        "VERSION_FULL": env.VERSION_FULL,
        "PLATFORM_NAME_FULL": env.PLATFORM_NAME_FULL,
        "DOCKERHUB_FULL_TAG": env.FULL_TAG,
        "HASHED_IMAGE_TAG": env.HASHED_IMAGE_TAG,
        "ICON": env.ICON
        }]')
done
# set build_source whether triggered or not
if [[ ! -z ${BUILDKITE_TRIGGERED_FROM_BUILD_ID} ]]; then
    export BUILD_SOURCE="--build \$BUILDKITE_TRIGGERED_FROM_BUILD_ID"
fi
export BUILD_SOURCE=${BUILD_SOURCE:---build \$BUILDKITE_BUILD_ID}
# set trigger_job if master/release/develop branch and webhook
if [[ $BUILDKITE_BRANCH =~ ^release/[0-9]+\.[0-9]+\.x$ || $BUILDKITE_BRANCH =~ ^master$ || $BUILDKITE_BRANCH =~ ^develop$ ]]; then
    [[ $BUILDKITE_SOURCE == 'webhook' ]] && export TRIGGER_JOB=true
fi
oIFS="$IFS"
IFS=$''
nIFS=$IFS # fix array splitting (\n won't work)
# start with a wait step
echo '  - wait'
echo ''
# build steps
echo '    # builds'
echo $PLATFORMS_JSON_ARRAY | jq -cr '.[]' | while read -r PLATFORM_JSON; do
    if [[ ! "$(echo "$PLATFORM_JSON" | jq -r .FILE_NAME)" =~ 'macos' ]]; then
        CONCURRENCY=$LINUX_CONCURRENCY
        CONCURRENCY_GROUP=$LINUX_CONCURRENCY_GROUP
        cat <<EOF
  - label: "$(echo "$PLATFORM_JSON" | jq -r .ICON) $(echo "$PLATFORM_JSON" | jq -r .PLATFORM_NAME_FULL) - Build"
    command:
      - "./.cicd/build.sh"
      - "tar -pczf build.tar.gz build && buildkite-agent artifact upload build.tar.gz"
    env:
      IMAGE_TAG: $(echo "$PLATFORM_JSON" | jq -r .FILE_NAME)
      PLATFORM_TYPE: $PLATFORM_TYPE
    agents:
      queue: "$BUILDKITE_BUILD_AGENT_QUEUE"
    timeout: ${TIMEOUT:-180}
    skip: \${SKIP_$(echo "$PLATFORM_JSON" | jq -r .PLATFORM_NAME_UPCASE)_$(echo "$PLATFORM_JSON" | jq -r .VERSION_MAJOR)$(echo "$PLATFORM_JSON" | jq -r .VERSION_MINOR)}${SKIP_BUILD}

EOF
    else
        CONCURRENCY=$MAC_CONCURRENCY
        CONCURRENCY_GROUP=$MAC_CONCURRENCY_GROUP
        cat <<EOF
  - label: "$(echo "$PLATFORM_JSON" | jq -r .ICON) $(echo "$PLATFORM_JSON" | jq -r .PLATFORM_NAME_FULL) - Build"
    command:
      - "git clone \$BUILDKITE_REPO eos && cd eos && $GIT_FETCH git checkout -f \$BUILDKITE_COMMIT && git submodule update --init --recursive"
      - "cd eos && ./.cicd/build.sh"
      - "cd eos && tar -pczf build.tar.gz build && buildkite-agent artifact upload build.tar.gz"
    plugins:
      - chef/anka#v0.5.5:
          no-volume: true
          inherit-environment-vars: true
          vm-name: ${MOJAVE_ANKA_TEMPLATE_NAME}
          vm-registry-tag: "${MOJAVE_ANKA_TAG_BASE}::$(echo "$PLATFORM_JSON" | jq -r .HASHED_IMAGE_TAG)"
          modify-cpu: 12
          modify-ram: 24
          always-pull: true
          debug: true
          wait-network: true
          failover-registries:
            - 'registry_1'
            - 'registry_2'
          pre-execute-sleep: 10
<<<<<<< HEAD
          pre-commands:
            - "git clone git@github.com:EOSIO/mac-anka-fleet.git && cd mac-anka-fleet && . ./ensure-tag.bash -u 12 -r 25G -a '-n'"
=======
          pre-commands: 
            - "rm -rf mac-anka-fleet; git clone git@github.com:EOSIO/mac-anka-fleet.git && cd mac-anka-fleet && . ./ensure-tag.bash -u 12 -r 25G -a '-n'"
      - thedyrt/skip-checkout#v0.1.1:
          cd: ~
>>>>>>> 86e77fe9
    env:
      REPO: ${BUILDKITE_PULL_REQUEST_REPO:-$BUILDKITE_REPO}
      REPO_COMMIT: $BUILDKITE_COMMIT
      TEMPLATE: $MOJAVE_ANKA_TEMPLATE_NAME
      TEMPLATE_TAG: $MOJAVE_ANKA_TAG_BASE
      IMAGE_TAG: $(echo "$PLATFORM_JSON" | jq -r .FILE_NAME)
      PLATFORM_TYPE: $PLATFORM_TYPE
      TAG_COMMANDS: "git clone ${BUILDKITE_PULL_REQUEST_REPO:-$BUILDKITE_REPO} eos && cd eos && $GIT_FETCH git checkout -f $BUILDKITE_COMMIT && git submodule update --init --recursive && export IMAGE_TAG=$(echo "$PLATFORM_JSON" | jq -r .FILE_NAME) && export PLATFORM_TYPE=$PLATFORM_TYPE && . ./.cicd/platforms/$PLATFORM_TYPE/$(echo "$PLATFORM_JSON" | jq -r .FILE_NAME).sh && cd ~/eos && cd .. && rm -rf eos"
      PROJECT_TAG: $(echo "$PLATFORM_JSON" | jq -r .HASHED_IMAGE_TAG)
    timeout: ${TIMEOUT:-180}
    agents: "queue=mac-anka-large-node-fleet"
    skip: \${SKIP_$(echo "$PLATFORM_JSON" | jq -r .PLATFORM_NAME_UPCASE)_$(echo "$PLATFORM_JSON" | jq -r .VERSION_MAJOR)$(echo "$PLATFORM_JSON" | jq -r .VERSION_MINOR)}${SKIP_BUILD}
EOF
    fi
    if [ "$BUILDKITE_SOURCE" = "schedule" ] && [[ $DISABLE_CONCURRENCY != true ]]; then
        cat <<EOF
    concurrency: ${CONCURRENCY}
    concurrency_group: ${CONCURRENCY_GROUP}
EOF
    fi
done

echo
echo '  - wait'
echo ''
# tests
IFS=$oIFS
for ROUND in $(seq 1 $ROUNDS); do
    IFS=$''
    echo "    # round $ROUND of $ROUNDS"
    # launcher-service  tests
    echo '    # launcher service tests'
    echo $PLATFORMS_JSON_ARRAY | jq -cr '.[]' | while read -r PLATFORM_JSON; do
        if [[ ! "$(echo "$PLATFORM_JSON" | jq -r .FILE_NAME)" =~ 'macos' ]]; then
            CONCURRENCY=$LINUX_CONCURRENCY
            CONCURRENCY_GROUP=$LINUX_CONCURRENCY_GROUP
            cat <<EOF
  - label: "$(echo "$PLATFORM_JSON" | jq -r .ICON) $(echo "$PLATFORM_JSON" | jq -r .PLATFORM_NAME_FULL) - Launcher Service Tests"
    command:
      - "buildkite-agent artifact download build.tar.gz . --step '$(echo "$PLATFORM_JSON" | jq -r .ICON) $(echo "$PLATFORM_JSON" | jq -r .PLATFORM_NAME_FULL) - Build' && tar -xzf build.tar.gz"
      - "./.cicd/test.sh scripts/ls-test.sh"
    env:
      IMAGE_TAG: $(echo "$PLATFORM_JSON" | jq -r .FILE_NAME)
      PLATFORM_TYPE: $PLATFORM_TYPE
    agents:
      queue: "$BUILDKITE_BUILD_AGENT_QUEUE"
    timeout: ${TIMEOUT:-30}
    skip: \${SKIP_$(echo "$PLATFORM_JSON" | jq -r .PLATFORM_NAME_UPCASE)_$(echo "$PLATFORM_JSON" | jq -r .VERSION_MAJOR)$(echo "$PLATFORM_JSON" | jq -r .VERSION_MINOR)}${SKIP_UNIT_TESTS}

EOF
        else
            CONCURRENCY=$MAC_CONCURRENCY
            CONCURRENCY_GROUP=$MAC_CONCURRENCY_GROUP
            cat <<EOF
  - label: "$(echo "$PLATFORM_JSON" | jq -r .ICON) $(echo "$PLATFORM_JSON" | jq -r .PLATFORM_NAME_FULL) - Launcher Service Tests"
    command:
      - "git clone \$BUILDKITE_REPO eos && cd eos && $GIT_FETCH git checkout -f \$BUILDKITE_COMMIT && git submodule update --init --recursive"
      - "cd eos && buildkite-agent artifact download build.tar.gz . --step '$(echo "$PLATFORM_JSON" | jq -r .ICON) $(echo "$PLATFORM_JSON" | jq -r .PLATFORM_NAME_FULL) - Build' && tar -xzf build.tar.gz"
      - "cd eos && ./.cicd/test.sh scripts/ls-test.sh"
    plugins:
      - chef/anka#v0.5.4:
          no-volume: true
          inherit-environment-vars: true
          vm-name: ${MOJAVE_ANKA_TEMPLATE_NAME}
          vm-registry-tag: "${MOJAVE_ANKA_TAG_BASE}::$(echo "$PLATFORM_JSON" | jq -r .HASHED_IMAGE_TAG)"
          always-pull: true
          debug: true
          wait-network: true
          failover-registries:
            - 'registry_1'
            - 'registry_2'
          pre-execute-sleep: 10
    timeout: ${TIMEOUT:-60}
    agents: "queue=mac-anka-node-fleet"
    skip: \${SKIP_$(echo "$PLATFORM_JSON" | jq -r .PLATFORM_NAME_UPCASE)_$(echo "$PLATFORM_JSON" | jq -r .VERSION_MAJOR)$(echo "$PLATFORM_JSON" | jq -r .VERSION_MINOR)}${SKIP_UNIT_TESTS}

EOF
        fi
        if [ "$BUILDKITE_SOURCE" = "schedule" ]; then
            cat <<EOF
    concurrency: ${CONCURRENCY}
    concurrency_group: ${CONCURRENCY_GROUP}
EOF
        fi
    echo
    done
    # parallel tests
    echo '    # parallel tests'
    echo $PLATFORMS_JSON_ARRAY | jq -cr '.[]' | while read -r PLATFORM_JSON; do
        if [[ ! "$(echo "$PLATFORM_JSON" | jq -r .FILE_NAME)" =~ 'macos' ]]; then
            CONCURRENCY=$LINUX_CONCURRENCY
            CONCURRENCY_GROUP=$LINUX_CONCURRENCY_GROUP
            cat <<EOF
  - label: "$(echo "$PLATFORM_JSON" | jq -r .ICON) $(echo "$PLATFORM_JSON" | jq -r .PLATFORM_NAME_FULL) - Unit Tests"
    command:
      - "buildkite-agent artifact download build.tar.gz . --step '$(echo "$PLATFORM_JSON" | jq -r .ICON) $(echo "$PLATFORM_JSON" | jq -r .PLATFORM_NAME_FULL) - Build' && tar -xzf build.tar.gz"
      - "./.cicd/test.sh scripts/parallel-test.sh"
    env:
      IMAGE_TAG: $(echo "$PLATFORM_JSON" | jq -r .FILE_NAME)
      PLATFORM_TYPE: $PLATFORM_TYPE
    agents:
      queue: "$BUILDKITE_BUILD_AGENT_QUEUE"
    timeout: ${TIMEOUT:-30}
    skip: \${SKIP_$(echo "$PLATFORM_JSON" | jq -r .PLATFORM_NAME_UPCASE)_$(echo "$PLATFORM_JSON" | jq -r .VERSION_MAJOR)$(echo "$PLATFORM_JSON" | jq -r .VERSION_MINOR)}${SKIP_UNIT_TESTS}

EOF
        else
            CONCURRENCY=$MAC_CONCURRENCY
            CONCURRENCY_GROUP=$MAC_CONCURRENCY_GROUP
            cat <<EOF
  - label: "$(echo "$PLATFORM_JSON" | jq -r .ICON) $(echo "$PLATFORM_JSON" | jq -r .PLATFORM_NAME_FULL) - Unit Tests"
    command:
      - "git clone \$BUILDKITE_REPO eos && cd eos && $GIT_FETCH git checkout -f \$BUILDKITE_COMMIT && git submodule update --init --recursive"
      - "cd eos && buildkite-agent artifact download build.tar.gz . --step '$(echo "$PLATFORM_JSON" | jq -r .ICON) $(echo "$PLATFORM_JSON" | jq -r .PLATFORM_NAME_FULL) - Build' && tar -xzf build.tar.gz"
      - "cd eos && ./.cicd/test.sh scripts/parallel-test.sh"
    plugins:
      - chef/anka#v0.5.4:
          no-volume: true
          inherit-environment-vars: true
          vm-name: ${MOJAVE_ANKA_TEMPLATE_NAME}
          vm-registry-tag: "${MOJAVE_ANKA_TAG_BASE}::$(echo "$PLATFORM_JSON" | jq -r .HASHED_IMAGE_TAG)"
          always-pull: true
          debug: true
          wait-network: true
          failover-registries:
            - 'registry_1'
            - 'registry_2'
          pre-execute-sleep: 10
<<<<<<< HEAD
=======
      - thedyrt/skip-checkout#v0.1.1:
          cd: ~
>>>>>>> 86e77fe9
    timeout: ${TIMEOUT:-60}
    agents: "queue=mac-anka-node-fleet"
    skip: \${SKIP_$(echo "$PLATFORM_JSON" | jq -r .PLATFORM_NAME_UPCASE)_$(echo "$PLATFORM_JSON" | jq -r .VERSION_MAJOR)$(echo "$PLATFORM_JSON" | jq -r .VERSION_MINOR)}${SKIP_UNIT_TESTS}

EOF
        fi
        if [ "$BUILDKITE_SOURCE" = "schedule" ] && [[ $DISABLE_CONCURRENCY != true ]]; then
            cat <<EOF
    concurrency: ${CONCURRENCY}
    concurrency_group: ${CONCURRENCY_GROUP}
EOF
        fi
    echo
    done
    # wasm spec tests
    echo '    # wasm spec tests'
    echo $PLATFORMS_JSON_ARRAY | jq -cr '.[]' | while read -r PLATFORM_JSON; do
        if [[ ! "$(echo "$PLATFORM_JSON" | jq -r .FILE_NAME)" =~ 'macos' ]]; then
            CONCURRENCY=$LINUX_CONCURRENCY
            CONCURRENCY_GROUP=$LINUX_CONCURRENCY_GROUP
            cat <<EOF
  - label: "$(echo "$PLATFORM_JSON" | jq -r .ICON) $(echo "$PLATFORM_JSON" | jq -r .PLATFORM_NAME_FULL) - WASM Spec Tests"
    command:
      - "buildkite-agent artifact download build.tar.gz . --step '$(echo "$PLATFORM_JSON" | jq -r .ICON) $(echo "$PLATFORM_JSON" | jq -r .PLATFORM_NAME_FULL) - Build' && tar -xzf build.tar.gz"
      - "./.cicd/test.sh scripts/wasm-spec-test.sh"
    env:
      IMAGE_TAG: $(echo "$PLATFORM_JSON" | jq -r .FILE_NAME)
      PLATFORM_TYPE: $PLATFORM_TYPE
    agents:
      queue: "$BUILDKITE_BUILD_AGENT_QUEUE"
    timeout: ${TIMEOUT:-30}
    skip: \${SKIP_$(echo "$PLATFORM_JSON" | jq -r .PLATFORM_NAME_UPCASE)_$(echo "$PLATFORM_JSON" | jq -r .VERSION_MAJOR)$(echo "$PLATFORM_JSON" | jq -r .VERSION_MINOR)}${SKIP_WASM_SPEC_TESTS}

EOF
        else
            CONCURRENCY=$MAC_CONCURRENCY
            CONCURRENCY_GROUP=$MAC_CONCURRENCY_GROUP
            cat <<EOF
  - label: "$(echo "$PLATFORM_JSON" | jq -r .ICON) $(echo "$PLATFORM_JSON" | jq -r .PLATFORM_NAME_FULL) - WASM Spec Tests"
    command:
      - "git clone \$BUILDKITE_REPO eos && cd eos && $GIT_FETCH git checkout -f \$BUILDKITE_COMMIT && git submodule update --init --recursive"
      - "cd eos && buildkite-agent artifact download build.tar.gz . --step '$(echo "$PLATFORM_JSON" | jq -r .ICON) $(echo "$PLATFORM_JSON" | jq -r .PLATFORM_NAME_FULL) - Build' && tar -xzf build.tar.gz"
      - "cd eos && ./.cicd/test.sh scripts/wasm-spec-test.sh"
    plugins:
      - chef/anka#v0.5.4:
          no-volume: true
          inherit-environment-vars: true
          vm-name: ${MOJAVE_ANKA_TEMPLATE_NAME}
          vm-registry-tag: "${MOJAVE_ANKA_TAG_BASE}::$(echo "$PLATFORM_JSON" | jq -r .HASHED_IMAGE_TAG)"
          always-pull: true
          debug: true
          wait-network: true
          failover-registries:
            - 'registry_1'
            - 'registry_2'
          pre-execute-sleep: 10
<<<<<<< HEAD
=======
      - thedyrt/skip-checkout#v0.1.1:
          cd: ~
>>>>>>> 86e77fe9
    timeout: ${TIMEOUT:-60}
    agents: "queue=mac-anka-node-fleet"
    skip: \${SKIP_$(echo "$PLATFORM_JSON" | jq -r .PLATFORM_NAME_UPCASE)_$(echo "$PLATFORM_JSON" | jq -r .VERSION_MAJOR)$(echo "$PLATFORM_JSON" | jq -r .VERSION_MINOR)}${SKIP_WASM_SPEC_TESTS}

EOF
        fi
        if [ "$BUILDKITE_SOURCE" = "schedule" ] && [[ $DISABLE_CONCURRENCY != true ]]; then
            cat <<EOF
    concurrency: ${CONCURRENCY}
    concurrency_group: ${CONCURRENCY_GROUP}
EOF
        fi
    echo
    done
    # serial tests
    echo '    # serial tests'
    echo $PLATFORMS_JSON_ARRAY | jq -cr '.[]' | while read -r PLATFORM_JSON; do
        IFS=$oIFS
        SERIAL_TESTS="$(cat tests/CMakeLists.txt | grep nonparallelizable_tests | grep -v "^#" | awk -F" " '{ print $2 }')"
        for TEST_NAME in $SERIAL_TESTS; do
            if [[ ! "$(echo "$PLATFORM_JSON" | jq -r .FILE_NAME)" =~ 'macos' ]]; then
                CONCURRENCY=$LINUX_CONCURRENCY
                CONCURRENCY_GROUP=$LINUX_CONCURRENCY_GROUP
                cat <<EOF
  - label: "$(echo "$PLATFORM_JSON" | jq -r .ICON) $(echo "$PLATFORM_JSON" | jq -r .PLATFORM_NAME_FULL) - $TEST_NAME"
    command:
      - "ssh-keyscan -H github.com >> ~/.ssh/known_hosts"
      - "git clone \$BUILDKITE_REPO ."
      - "$GIT_FETCH git checkout -f \$BUILDKITE_COMMIT"
      - "buildkite-agent artifact download build.tar.gz . --step '$(echo "$PLATFORM_JSON" | jq -r .ICON) $(echo "$PLATFORM_JSON" | jq -r .PLATFORM_NAME_FULL) - Build' && tar -xzf build.tar.gz"
      - "./.cicd/test.sh scripts/serial-test.sh $TEST_NAME"
    plugins:
      - thedyrt/skip-checkout#v0.1.1:
          cd: ~
    env:
      IMAGE_TAG: $(echo "$PLATFORM_JSON" | jq -r .FILE_NAME)
      PLATFORM_TYPE: $PLATFORM_TYPE
    agents:
      queue: "$BUILDKITE_TEST_AGENT_QUEUE"
    timeout: ${TIMEOUT:-20}
    skip: \${SKIP_$(echo "$PLATFORM_JSON" | jq -r .PLATFORM_NAME_UPCASE)_$(echo "$PLATFORM_JSON" | jq -r .VERSION_MAJOR)$(echo "$PLATFORM_JSON" | jq -r .VERSION_MINOR)}${SKIP_SERIAL_TESTS}

EOF
            else
                CONCURRENCY=$MAC_CONCURRENCY
                CONCURRENCY_GROUP=$MAC_CONCURRENCY_GROUP
                cat <<EOF
  - label: "$(echo "$PLATFORM_JSON" | jq -r .ICON) $(echo "$PLATFORM_JSON" | jq -r .PLATFORM_NAME_FULL) - $TEST_NAME"
    command:
      - "git clone \$BUILDKITE_REPO eos && cd eos && $GIT_FETCH git checkout -f \$BUILDKITE_COMMIT && git submodule update --init --recursive"
      - "cd eos && buildkite-agent artifact download build.tar.gz . --step '$(echo "$PLATFORM_JSON" | jq -r .ICON) $(echo "$PLATFORM_JSON" | jq -r .PLATFORM_NAME_FULL) - Build' && tar -xzf build.tar.gz"
      - "cd eos && ./.cicd/test.sh scripts/serial-test.sh $TEST_NAME"
    plugins:
      - chef/anka#v0.5.4:
          no-volume: true
          inherit-environment-vars: true
          vm-name: ${MOJAVE_ANKA_TEMPLATE_NAME}
          vm-registry-tag: "${MOJAVE_ANKA_TAG_BASE}::$(echo "$PLATFORM_JSON" | jq -r .HASHED_IMAGE_TAG)"
          always-pull: true
          debug: true
          wait-network: true
          failover-registries:
            - 'registry_1'
            - 'registry_2'
          pre-execute-sleep: 10
<<<<<<< HEAD
=======
      - thedyrt/skip-checkout#v0.1.1:
          cd: ~
>>>>>>> 86e77fe9
    timeout: ${TIMEOUT:-60}
    agents: "queue=mac-anka-node-fleet"
    skip: \${SKIP_$(echo "$PLATFORM_JSON" | jq -r .PLATFORM_NAME_UPCASE)_$(echo "$PLATFORM_JSON" | jq -r .VERSION_MAJOR)$(echo "$PLATFORM_JSON" | jq -r .VERSION_MINOR)}${SKIP_SERIAL_TESTS}
EOF
            fi
            if [ "$BUILDKITE_SOURCE" = "schedule" ] && [[ $DISABLE_CONCURRENCY != true ]]; then
                cat <<EOF
    concurrency: ${CONCURRENCY}
    concurrency_group: ${CONCURRENCY_GROUP}
EOF
            fi
            echo
        done
        IFS=$nIFS
    done
    # long-running tests
    echo '    # long-running tests'
    echo $PLATFORMS_JSON_ARRAY | jq -cr '.[]' | while read -r PLATFORM_JSON; do
        IFS=$oIFS
        LR_TESTS="$(cat tests/CMakeLists.txt | grep long_running_tests | grep -v "^#" | awk -F" " '{ print $2 }')"
        for TEST_NAME in $LR_TESTS; do
            if [[ ! "$(echo "$PLATFORM_JSON" | jq -r .FILE_NAME)" =~ 'macos' ]]; then
                CONCURRENCY=$LINUX_CONCURRENCY
                CONCURRENCY_GROUP=$LINUX_CONCURRENCY_GROUP
                cat <<EOF
  - label: "$(echo "$PLATFORM_JSON" | jq -r .ICON) $(echo "$PLATFORM_JSON" | jq -r .PLATFORM_NAME_FULL) - $TEST_NAME"
    command:
      - "ssh-keyscan -H github.com >> ~/.ssh/known_hosts"
      - "git clone \$BUILDKITE_REPO ."
      - "$GIT_FETCH git checkout -f \$BUILDKITE_COMMIT"
      - "buildkite-agent artifact download build.tar.gz . --step '$(echo "$PLATFORM_JSON" | jq -r .ICON) $(echo "$PLATFORM_JSON" | jq -r .PLATFORM_NAME_FULL) - Build' ${BUILD_SOURCE} && tar -xzf build.tar.gz"
      - "./.cicd/test.sh scripts/long-running-test.sh $TEST_NAME"
    plugins:
      - thedyrt/skip-checkout#v0.1.1:
          cd: ~
    env:
      IMAGE_TAG: $(echo "$PLATFORM_JSON" | jq -r .FILE_NAME)
      PLATFORM_TYPE: $PLATFORM_TYPE
    agents:
      queue: "$BUILDKITE_TEST_AGENT_QUEUE"
    timeout: ${TIMEOUT:-180}
    skip: \${SKIP_$(echo "$PLATFORM_JSON" | jq -r .PLATFORM_NAME_UPCASE)_$(echo "$PLATFORM_JSON" | jq -r .VERSION_MAJOR)$(echo "$PLATFORM_JSON" | jq -r .VERSION_MINOR)}${SKIP_LONG_RUNNING_TESTS:-true}

EOF
            else
                CONCURRENCY=$MAC_CONCURRENCY
                CONCURRENCY_GROUP=$MAC_CONCURRENCY_GROUP
                cat <<EOF
  - label: "$(echo "$PLATFORM_JSON" | jq -r .ICON) $(echo "$PLATFORM_JSON" | jq -r .PLATFORM_NAME_FULL) - $TEST_NAME"
    command:
      - "git clone \$BUILDKITE_REPO eos && cd eos && $GIT_FETCH git checkout -f \$BUILDKITE_COMMIT && git submodule update --init --recursive"
      - "cd eos && buildkite-agent artifact download build.tar.gz . --step '$(echo "$PLATFORM_JSON" | jq -r .ICON) $(echo "$PLATFORM_JSON" | jq -r .PLATFORM_NAME_FULL) - Build' ${BUILD_SOURCE} && tar -xzf build.tar.gz"
      - "cd eos && ./.cicd/test.sh scripts/long-running-test.sh $TEST_NAME"
    plugins:
      - chef/anka#v0.5.4:
          no-volume: true
          inherit-environment-vars: true
          vm-name: ${MOJAVE_ANKA_TEMPLATE_NAME}
          vm-registry-tag: "${MOJAVE_ANKA_TAG_BASE}::$(echo "$PLATFORM_JSON" | jq -r .HASHED_IMAGE_TAG)"
          always-pull: true
          debug: true
          wait-network: true
          failover-registries:
            - 'registry_1'
            - 'registry_2'
          pre-execute-sleep: 10
<<<<<<< HEAD
=======
      - thedyrt/skip-checkout#v0.1.1:
          cd: ~
>>>>>>> 86e77fe9
    timeout: ${TIMEOUT:-180}
    agents: "queue=mac-anka-node-fleet"
    skip: \${SKIP_$(echo "$PLATFORM_JSON" | jq -r .PLATFORM_NAME_UPCASE)_$(echo "$PLATFORM_JSON" | jq -r .VERSION_MAJOR)$(echo "$PLATFORM_JSON" | jq -r .VERSION_MINOR)}${SKIP_LONG_RUNNING_TESTS:-true}
EOF
            fi
            if [ "$BUILDKITE_SOURCE" = "schedule" ] && [[ $DISABLE_CONCURRENCY != true ]]; then
                cat <<EOF
    concurrency: ${CONCURRENCY}
    concurrency_group: ${CONCURRENCY_GROUP}
EOF
            fi
            echo
        done
        IFS=$nIFS
    done
    IFS=$oIFS
    if [[ "$ROUND" != "$ROUNDS" ]]; then
        echo '  - wait'
        echo ''
    fi
done
# trigger eosio-lrt post pr
if [[ -z $BUILDKITE_TRIGGERED_FROM_BUILD_ID && $TRIGGER_JOB == "true" ]]; then
    if ( [[ ! $PINNED == false ]] ); then
    cat <<EOF
  - label: ":pipeline: Trigger Long Running Tests"
    trigger: "eosio-lrt"
    async: true
    build:
      message: "${BUILDKITE_MESSAGE}"
      commit: "${BUILDKITE_COMMIT}"
      branch: "${BUILDKITE_BRANCH}"
      env:
        BUILDKITE_PULL_REQUEST: "${BUILDKITE_PULL_REQUEST}"
        BUILDKITE_PULL_REQUEST_BASE_BRANCH: "${BUILDKITE_PULL_REQUEST_BASE_BRANCH}"
        BUILDKITE_PULL_REQUEST_REPO: "${BUILDKITE_PULL_REQUEST_REPO}"
        SKIP_BUILD: "true"
        SKIP_WASM_SPEC_TESTS: "true"
        PINNED: "${PINNED}"

EOF
    fi
fi
# trigger multiversion post pr
if [[ -z $BUILDKITE_TRIGGERED_FROM_BUILD_ID && $TRIGGER_JOB = "true" ]]; then
    if ( [[ ! $PINNED == false ]] ); then
    cat <<EOF
  - label: ":pipeline: Trigger Multiversion Test"
    trigger: "eos-multiversion-tests"
    async: true
    build:
      message: "${BUILDKITE_MESSAGE}"
      commit: "${BUILDKITE_COMMIT}"
      branch: "${BUILDKITE_BRANCH}"
      env:
        BUILDKITE_PULL_REQUEST: "${BUILDKITE_PULL_REQUEST}"
        BUILDKITE_PULL_REQUEST_BASE_BRANCH: "${BUILDKITE_PULL_REQUEST_BASE_BRANCH}"
        BUILDKITE_PULL_REQUEST_REPO: "${BUILDKITE_PULL_REQUEST_REPO}"

EOF
    fi
fi
# pipeline tail
cat <<EOF
  - wait:
    continue_on_failure: true

  - label: ":bar_chart: Test Metrics"
    command:
      - "ssh-keyscan -H github.com >> ~/.ssh/known_hosts"
      - "git clone \$BUILDKITE_REPO ."
      - "$GIT_FETCH git checkout -f \$BUILDKITE_COMMIT"
      - "echo '+++ :compression: Extracting Test Metrics Code'"
      - "tar -zxf .cicd/metrics/test-metrics.tar.gz"
      - "echo '+++ :javascript: Running test-metrics.js'"
      - "node --max-old-space-size=32768 test-metrics.js"
    plugins:
      - thedyrt/skip-checkout#v0.1.1:
          cd: ~
    agents:
      queue: "$BUILDKITE_TEST_AGENT_QUEUE"
    timeout: ${TIMEOUT:-10}
    soft_fail: true

  - wait

    # packaging
  - label: ":centos: CentOS 7.7 - Package Builder"
    command:
      - "ssh-keyscan -H github.com >> ~/.ssh/known_hosts"
      - "git clone \$BUILDKITE_REPO ."
      - "$GIT_FETCH git checkout -f \$BUILDKITE_COMMIT"
      - "buildkite-agent artifact download build.tar.gz . --step ':centos: CentOS 7.7 - Build' && tar -xzf build.tar.gz"
      - "./.cicd/package.sh"
    plugins:
      - thedyrt/skip-checkout#v0.1.1:
          cd: ~
    env:
      IMAGE_TAG: "centos-7.7-$PLATFORM_TYPE"
      PLATFORM_TYPE: $PLATFORM_TYPE
      OS: "el7" # OS and PKGTYPE required for lambdas
      PKGTYPE: "rpm"
    agents:
      queue: "$BUILDKITE_TEST_AGENT_QUEUE"
    timeout: ${TIMEOUT:-10}
    skip: ${SKIP_CENTOS_7_7}${SKIP_PACKAGE_BUILDER}${SKIP_LINUX}

  - label: ":ubuntu: Ubuntu 16.04 - Package Builder"
    command:
      - "ssh-keyscan -H github.com >> ~/.ssh/known_hosts"
      - "git clone \$BUILDKITE_REPO ."
      - "$GIT_FETCH git checkout -f \$BUILDKITE_COMMIT"
      - "buildkite-agent artifact download build.tar.gz . --step ':ubuntu: Ubuntu 16.04 - Build' && tar -xzf build.tar.gz"
      - "./.cicd/package.sh"
    plugins:
      - thedyrt/skip-checkout#v0.1.1:
          cd: ~
    env:
      IMAGE_TAG: "ubuntu-16.04-$PLATFORM_TYPE"
      PLATFORM_TYPE: $PLATFORM_TYPE
      OS: "ubuntu-16.04" # OS and PKGTYPE required for lambdas
      PKGTYPE: "deb"
    agents:
      queue: "$BUILDKITE_TEST_AGENT_QUEUE"
    timeout: ${TIMEOUT:-10}
    skip: ${SKIP_UBUNTU_16_04}${SKIP_PACKAGE_BUILDER}${SKIP_LINUX}

  - label: ":ubuntu: Ubuntu 18.04 - Package Builder"
    command:
      - "ssh-keyscan -H github.com >> ~/.ssh/known_hosts"
      - "git clone \$BUILDKITE_REPO ."
      - "$GIT_FETCH git checkout -f \$BUILDKITE_COMMIT"
      - "buildkite-agent artifact download build.tar.gz . --step ':ubuntu: Ubuntu 18.04 - Build' && tar -xzf build.tar.gz"
      - "./.cicd/package.sh"
    plugins:
      - thedyrt/skip-checkout#v0.1.1:
          cd: ~
    env:
      IMAGE_TAG: "ubuntu-18.04-$PLATFORM_TYPE"
      PLATFORM_TYPE: $PLATFORM_TYPE
      OS: "ubuntu-18.04" # OS and PKGTYPE required for lambdas
      PKGTYPE: "deb"
    agents:
      queue: "$BUILDKITE_TEST_AGENT_QUEUE"
    timeout: ${TIMEOUT:-10}
    skip: ${SKIP_UBUNTU_18_04}${SKIP_PACKAGE_BUILDER}${SKIP_LINUX}

  - label: ":darwin: macOS 10.14 - Package Builder"
    command:
      - "git clone \$BUILDKITE_REPO eos && cd eos && $GIT_FETCH git checkout -f \$BUILDKITE_COMMIT"
      - "cd eos && buildkite-agent artifact download build.tar.gz . --step ':darwin: macOS 10.14 - Build' && tar -xzf build.tar.gz"
      - "cd eos && ./.cicd/package.sh"
    plugins:
      - chef/anka#v0.5.4:
          no-volume: true
          inherit-environment-vars: true
          vm-name: 10.14.6_6C_14G_40G
          vm-registry-tag: "clean::cicd::git-ssh::nas::brew::buildkite-agent"
          always-pull: true
          debug: true
          wait-network: true
          failover-registries:
            - 'registry_1'
            - 'registry_2'
          pre-execute-sleep: 10
<<<<<<< HEAD
=======
      - thedyrt/skip-checkout#v0.1.1:
          cd: ~
>>>>>>> 86e77fe9
    agents:
      - "queue=mac-anka-node-fleet"
    timeout: ${TIMEOUT:-60}
    skip: ${SKIP_MACOS_10_14}${SKIP_PACKAGE_BUILDER}${SKIP_MAC}

  - label: ":ubuntu: Ubuntu 18.04 - Contract Builder"
    command: "./.cicd/installation-build.sh"
    env:
      IMAGE_TAG: "ubuntu-18.04-unpinned"
      PLATFORM_TYPE: "unpinned"
    agents:
      queue: "$BUILDKITE_BUILD_AGENT_QUEUE"
    timeout: ${TIMEOUT:-30}
    skip: ${SKIP_CONTRACT_BUILDER}${SKIP_LINUX}

  - wait

  - label: ":git: Git Submodule Regression Check"
    command: "./.cicd/submodule-regression-check.sh"
    agents:
      queue: "automation-basic-builder-fleet"
    timeout: ${TIMEOUT:-5}

  - label: ":beer: Brew Updater"
    command:
      - "ssh-keyscan -H github.com >> ~/.ssh/known_hosts"
      - "git clone \$BUILDKITE_REPO ."
      - "$GIT_FETCH git checkout -f \$BUILDKITE_COMMIT"
      - "buildkite-agent artifact download eosio.rb . --step ':darwin: macOS 10.14 - Package Builder'"
      - "buildkite-agent artifact upload eosio.rb"
    plugins:
      - thedyrt/skip-checkout#v0.1.1:
          cd: ~
    agents:
      queue: "automation-basic-builder-fleet"
    timeout: "${TIMEOUT:-5}"
    skip: ${SKIP_PACKAGE_BUILDER}${SKIP_MAC}${SKIP_MACOS_10_14}

EOF
IFS=$oIFS<|MERGE_RESOLUTION|>--- conflicted
+++ resolved
@@ -134,15 +134,10 @@
             - 'registry_1'
             - 'registry_2'
           pre-execute-sleep: 10
-<<<<<<< HEAD
           pre-commands:
-            - "git clone git@github.com:EOSIO/mac-anka-fleet.git && cd mac-anka-fleet && . ./ensure-tag.bash -u 12 -r 25G -a '-n'"
-=======
-          pre-commands: 
             - "rm -rf mac-anka-fleet; git clone git@github.com:EOSIO/mac-anka-fleet.git && cd mac-anka-fleet && . ./ensure-tag.bash -u 12 -r 25G -a '-n'"
       - thedyrt/skip-checkout#v0.1.1:
           cd: ~
->>>>>>> 86e77fe9
     env:
       REPO: ${BUILDKITE_PULL_REQUEST_REPO:-$BUILDKITE_REPO}
       REPO_COMMIT: $BUILDKITE_COMMIT
@@ -271,11 +266,8 @@
             - 'registry_1'
             - 'registry_2'
           pre-execute-sleep: 10
-<<<<<<< HEAD
-=======
-      - thedyrt/skip-checkout#v0.1.1:
-          cd: ~
->>>>>>> 86e77fe9
+      - thedyrt/skip-checkout#v0.1.1:
+          cd: ~
     timeout: ${TIMEOUT:-60}
     agents: "queue=mac-anka-node-fleet"
     skip: \${SKIP_$(echo "$PLATFORM_JSON" | jq -r .PLATFORM_NAME_UPCASE)_$(echo "$PLATFORM_JSON" | jq -r .VERSION_MAJOR)$(echo "$PLATFORM_JSON" | jq -r .VERSION_MINOR)}${SKIP_UNIT_TESTS}
@@ -332,11 +324,8 @@
             - 'registry_1'
             - 'registry_2'
           pre-execute-sleep: 10
-<<<<<<< HEAD
-=======
-      - thedyrt/skip-checkout#v0.1.1:
-          cd: ~
->>>>>>> 86e77fe9
+      - thedyrt/skip-checkout#v0.1.1:
+          cd: ~
     timeout: ${TIMEOUT:-60}
     agents: "queue=mac-anka-node-fleet"
     skip: \${SKIP_$(echo "$PLATFORM_JSON" | jq -r .PLATFORM_NAME_UPCASE)_$(echo "$PLATFORM_JSON" | jq -r .VERSION_MAJOR)$(echo "$PLATFORM_JSON" | jq -r .VERSION_MINOR)}${SKIP_WASM_SPEC_TESTS}
@@ -402,11 +391,8 @@
             - 'registry_1'
             - 'registry_2'
           pre-execute-sleep: 10
-<<<<<<< HEAD
-=======
-      - thedyrt/skip-checkout#v0.1.1:
-          cd: ~
->>>>>>> 86e77fe9
+      - thedyrt/skip-checkout#v0.1.1:
+          cd: ~
     timeout: ${TIMEOUT:-60}
     agents: "queue=mac-anka-node-fleet"
     skip: \${SKIP_$(echo "$PLATFORM_JSON" | jq -r .PLATFORM_NAME_UPCASE)_$(echo "$PLATFORM_JSON" | jq -r .VERSION_MAJOR)$(echo "$PLATFORM_JSON" | jq -r .VERSION_MINOR)}${SKIP_SERIAL_TESTS}
@@ -473,11 +459,8 @@
             - 'registry_1'
             - 'registry_2'
           pre-execute-sleep: 10
-<<<<<<< HEAD
-=======
-      - thedyrt/skip-checkout#v0.1.1:
-          cd: ~
->>>>>>> 86e77fe9
+      - thedyrt/skip-checkout#v0.1.1:
+          cd: ~
     timeout: ${TIMEOUT:-180}
     agents: "queue=mac-anka-node-fleet"
     skip: \${SKIP_$(echo "$PLATFORM_JSON" | jq -r .PLATFORM_NAME_UPCASE)_$(echo "$PLATFORM_JSON" | jq -r .VERSION_MAJOR)$(echo "$PLATFORM_JSON" | jq -r .VERSION_MINOR)}${SKIP_LONG_RUNNING_TESTS:-true}
@@ -643,11 +626,8 @@
             - 'registry_1'
             - 'registry_2'
           pre-execute-sleep: 10
-<<<<<<< HEAD
-=======
-      - thedyrt/skip-checkout#v0.1.1:
-          cd: ~
->>>>>>> 86e77fe9
+      - thedyrt/skip-checkout#v0.1.1:
+          cd: ~
     agents:
       - "queue=mac-anka-node-fleet"
     timeout: ${TIMEOUT:-60}
