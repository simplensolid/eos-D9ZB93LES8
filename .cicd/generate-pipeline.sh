--- conflicted
+++ resolved
@@ -101,12 +101,6 @@
 EOF
     fi
 done
-<<<<<<< HEAD
-BUILDKITE_AGENT_QUEUE='automation-eks-eos-builder-fleet'
-=======
-echo '  - wait'
-echo ''
->>>>>>> 44d99224
 # build steps
 echo '    # builds'
 echo $PLATFORMS_JSON_ARRAY | jq -cr '.[]' | while read -r PLATFORM_JSON; do
@@ -188,12 +182,8 @@
       IMAGE_TAG: $(echo "$PLATFORM_JSON" | jq -r .FILE_NAME)
       BUILDKITE_AGENT_ACCESS_TOKEN:
     agents:
-<<<<<<< HEAD
-      queue: "$BUILDKITE_AGENT_QUEUE"
+      queue: "$BUILDKITE_BUILD_AGENT_QUEUE"
     depends_on: "$(echo "$PLATFORM_JSON" | jq -r .PLATFORM_NAME_UPCASE)_$(echo "$PLATFORM_JSON" | jq -r .VERSION_MAJOR)$(echo "$PLATFORM_JSON" | jq -r .VERSION_MINOR)_BUILD"
-=======
-      queue: "$BUILDKITE_BUILD_AGENT_QUEUE"
->>>>>>> 44d99224
     timeout: ${TIMEOUT:-30}
     skip: \${SKIP_$(echo "$PLATFORM_JSON" | jq -r .PLATFORM_NAME_UPCASE)_$(echo "$PLATFORM_JSON" | jq -r .VERSION_MAJOR)$(echo "$PLATFORM_JSON" | jq -r .VERSION_MINOR)}${SKIP_UNIT_TESTS}
 
@@ -253,12 +243,8 @@
       IMAGE_TAG: $(echo "$PLATFORM_JSON" | jq -r .FILE_NAME)
       BUILDKITE_AGENT_ACCESS_TOKEN:
     agents:
-<<<<<<< HEAD
-      queue: "$BUILDKITE_AGENT_QUEUE"
+      queue: "$BUILDKITE_TEST_AGENT_QUEUE"
     depends_on: "$(echo "$PLATFORM_JSON" | jq -r .PLATFORM_NAME_UPCASE)_$(echo "$PLATFORM_JSON" | jq -r .VERSION_MAJOR)$(echo "$PLATFORM_JSON" | jq -r .VERSION_MINOR)_BUILD"
-=======
-      queue: "$BUILDKITE_TEST_AGENT_QUEUE"
->>>>>>> 44d99224
     timeout: ${TIMEOUT:-20}
     skip: \${SKIP_$(echo "$PLATFORM_JSON" | jq -r .PLATFORM_NAME_UPCASE)_$(echo "$PLATFORM_JSON" | jq -r .VERSION_MAJOR)$(echo "$PLATFORM_JSON" | jq -r .VERSION_MINOR)}${SKIP_SERIAL_TESTS}
 
@@ -319,12 +305,8 @@
       IMAGE_TAG: $(echo "$PLATFORM_JSON" | jq -r .FILE_NAME)
       BUILDKITE_AGENT_ACCESS_TOKEN:
     agents:
-<<<<<<< HEAD
-      queue: "$BUILDKITE_AGENT_QUEUE"
+      queue: "$BUILDKITE_TEST_AGENT_QUEUE"
     depends_on: "$(echo "$PLATFORM_JSON" | jq -r .PLATFORM_NAME_UPCASE)_$(echo "$PLATFORM_JSON" | jq -r .VERSION_MAJOR)$(echo "$PLATFORM_JSON" | jq -r .VERSION_MINOR)_BUILD"
-=======
-      queue: "$BUILDKITE_TEST_AGENT_QUEUE"
->>>>>>> 44d99224
     timeout: ${TIMEOUT:-180}
     skip: \${SKIP_$(echo "$PLATFORM_JSON" | jq -r .PLATFORM_NAME_UPCASE)_$(echo "$PLATFORM_JSON" | jq -r .VERSION_MAJOR)$(echo "$PLATFORM_JSON" | jq -r .VERSION_MINOR)}${SKIP_LONG_RUNNING_TESTS:-true}
 
@@ -375,25 +357,6 @@
 done
 # pipeline tail
 cat <<EOF
-<<<<<<< HEAD
-=======
-  - wait:
-    continue_on_failure: true
-
-  - label: ":bar_chart: Test Metrics"
-    command: |
-      echo '+++ :compression: Extracting Test Metrics Code'
-      tar -zxf .cicd/metrics/test-metrics.tar.gz
-      echo '+++ :javascript: Running test-metrics.js'
-      node --max-old-space-size=32768 test-metrics.js
-    agents:
-      queue: "$BUILDKITE_TEST_AGENT_QUEUE"
-    timeout: ${TIMEOUT:-10}
-    soft_fail: true
-
-  - wait
-
->>>>>>> 44d99224
     # packaging
   - label: ":centos: CentOS 7.6 - Package Builder"
     command:
@@ -405,12 +368,8 @@
       OS: "el7" # OS and PKGTYPE required for lambdas
       PKGTYPE: "rpm"
     agents:
-<<<<<<< HEAD
-      queue: "$BUILDKITE_AGENT_QUEUE"
+      queue: "$BUILDKITE_TEST_AGENT_QUEUE"
     depends_on: "CENTOS_7_6_BUILD"
-=======
-      queue: "$BUILDKITE_TEST_AGENT_QUEUE"
->>>>>>> 44d99224
     timeout: ${TIMEOUT:-10}
     skip: ${SKIP_CENTOS_7_6}${SKIP_PACKAGE_BUILDER}${SKIP_LINUX}
 
@@ -424,12 +383,8 @@
       OS: "ubuntu-16.04" # OS and PKGTYPE required for lambdas
       PKGTYPE: "deb"
     agents:
-<<<<<<< HEAD
-      queue: "$BUILDKITE_AGENT_QUEUE"
+      queue: "$BUILDKITE_TEST_AGENT_QUEUE"
     depends_on: "UBUNTU_16_04_BUILD"
-=======
-      queue: "$BUILDKITE_TEST_AGENT_QUEUE"
->>>>>>> 44d99224
     timeout: ${TIMEOUT:-10}
     skip: ${SKIP_UBUNTU_16_04}${SKIP_PACKAGE_BUILDER}${SKIP_LINUX}
 
@@ -443,12 +398,8 @@
       OS: "ubuntu-18.04" # OS and PKGTYPE required for lambdas
       PKGTYPE: "deb"
     agents:
-<<<<<<< HEAD
-      queue: "$BUILDKITE_AGENT_QUEUE"
+      queue: "$BUILDKITE_TEST_AGENT_QUEUE"
     depends_on: "UBUNTU_18_04_BUILD"
-=======
-      queue: "$BUILDKITE_TEST_AGENT_QUEUE"
->>>>>>> 44d99224
     timeout: ${TIMEOUT:-10}
     skip: ${SKIP_UBUNTU_18_04}${SKIP_PACKAGE_BUILDER}${SKIP_LINUX}
 
@@ -482,12 +433,8 @@
       IMAGE_TAG: "ubuntu-18.04-unpinned"
       BUILDKITE_AGENT_ACCESS_TOKEN:
     agents:
-<<<<<<< HEAD
-      queue: "$BUILDKITE_AGENT_QUEUE"
+      queue: "$BUILDKITE_BUILD_AGENT_QUEUE"
     depends_on: "UBUNTU_18_04_BUILD"
-=======
-      queue: "$BUILDKITE_BUILD_AGENT_QUEUE"
->>>>>>> 44d99224
     timeout: ${TIMEOUT:-30}
     skip: ${SKIP_CONTRACT_BUILDER}${SKIP_LINUX}
 
@@ -547,7 +494,7 @@
       echo '+++ :javascript: Running test-metrics.js'
       node --max-old-space-size=32768 test-metrics.js
     agents:
-      queue: "$BUILDKITE_AGENT_QUEUE"
+      queue: "$BUILDKITE_TEST_AGENT_QUEUE"
     timeout: ${TIMEOUT:-10}
     soft_fail: true
 
