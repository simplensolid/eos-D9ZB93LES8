FROM centos:7.7.1908
ENV VERSION 1
# install dependencies.
RUN yum update -y && \
    yum install -y epel-release && \
    yum --enablerepo=extras install -y centos-release-scl && \
    yum --enablerepo=extras install -y devtoolset-8 && \
    yum --enablerepo=extras install -y which git autoconf automake libtool make bzip2 doxygen \
    graphviz bzip2-devel openssl-devel gmp-devel ocaml libicu-devel \
    python python-devel rh-python36 file libusbx-devel \
    libcurl-devel patch vim-common jq llvm-toolset-7.0-llvm-devel llvm-toolset-7.0-llvm-static
# build cmake
RUN curl -LO https://github.com/Kitware/CMake/releases/download/v3.16.2/cmake-3.16.2.tar.gz && \
    tar -xzf cmake-3.16.2.tar.gz && \
    cd cmake-3.16.2 && \
    source /opt/rh/devtoolset-8/enable && \
    ./bootstrap --prefix=/usr/local && \
    make -j$(nproc) && \
    make install && \
    rm -rf cmake-3.16.2.tar.gz cmake-3.16.2
# build boost
RUN curl -LO https://dl.bintray.com/boostorg/release/1.71.0/source/boost_1_71_0.tar.bz2 && \
    source /opt/rh/devtoolset-8/enable && \
    source /opt/rh/rh-python36/enable && \
    tar -xjf boost_1_71_0.tar.bz2 && \
    cd boost_1_71_0 && \
    ./bootstrap.sh --prefix=/usr/local && \
    ./b2 --with-iostreams --with-date_time --with-filesystem --with-system --with-program_options --with-chrono --with-test -q -j$(nproc) install && \
    cd / && \
    rm -rf boost_1_71_0.tar.bz2 /boost_1_71_0
# build mongodb
RUN curl -LO https://fastdl.mongodb.org/linux/mongodb-linux-x86_64-amazon-3.6.3.tgz && \
    tar -xzf mongodb-linux-x86_64-amazon-3.6.3.tgz && \
    rm -f mongodb-linux-x86_64-amazon-3.6.3.tgz
# build mongodb c driver
RUN curl -LO https://github.com/mongodb/mongo-c-driver/releases/download/1.13.0/mongo-c-driver-1.13.0.tar.gz && \
    source /opt/rh/devtoolset-8/enable && \
    source /opt/rh/rh-python36/enable && \
    tar -xzf mongo-c-driver-1.13.0.tar.gz && \
    cd mongo-c-driver-1.13.0 && \
    mkdir -p build && \
    cd build && \
    cmake --DCMAKE_BUILD_TYPE=Release -DCMAKE_INSTALL_PREFIX=/usr/local -DENABLE_BSON=ON -DENABLE_SSL=OPENSSL -DENABLE_AUTOMATIC_INIT_AND_CLEANUP=OFF -DENABLE_STATIC=ON -DENABLE_ICU=OFF -DENABLE_SNAPPY=OFF .. && \
    make -j$(nproc) && \
    make install && \
    cd / && \
    rm -rf mongo-c-driver-1.13.0.tar.gz /mongo-c-driver-1.13.0
# build mongodb cxx driver
RUN curl -L https://github.com/mongodb/mongo-cxx-driver/archive/r3.4.0.tar.gz -o mongo-cxx-driver-r3.4.0.tar.gz && \
    source /opt/rh/devtoolset-8/enable && \
    source /opt/rh/rh-python36/enable && \
    tar -xzf mongo-cxx-driver-r3.4.0.tar.gz && \
    cd mongo-cxx-driver-r3.4.0 && \
    sed -i 's/\"maxAwaitTimeMS\", ount/\"maxAwaitTimeMS\", static_cast<int64_t>(count)/' src/mongocxx/options/change_stream.cpp && \
    sed -i 's/add_subdirectory(test)//' src/mongocxx/CMakeLists.txt src/bsoncxx/CMakeLists.txt && \
    cd build && \
    cmake -DBUILD_SHARED_LIBS=OFF -DCMAKE_BUILD_TYPE=Release -DCMAKE_INSTALL_PREFIX=/usr/local .. && \
    make -j$(nproc) && \
    make install && \
    cd / && \
    rm -rf mongo-cxx-driver-r3.4.0.tar.gz /mongo-cxx-driver-r3.4.0
# add mongodb to path
ENV PATH=${PATH}:/mongodb-linux-x86_64-amazon-3.6.3/bin
<<<<<<< HEAD
# install ccache
RUN yum install -y ccache
# fix ccache for centos
RUN cd /usr/lib64/ccache && ln -s ../../bin/ccache c++
ENV CCACHE_PATH="/opt/rh/devtoolset-8/root/usr/bin"
=======
>>>>>>> c52ffe9b
# install nvm
RUN curl -o- https://raw.githubusercontent.com/nvm-sh/nvm/v0.35.0/install.sh | bash
# load nvm in non-interactive shells
RUN cp ~/.bashrc ~/.bashrc.bak && \
    cat ~/.bashrc.bak | tail -3 > ~/.bashrc && \
    cat ~/.bashrc.bak | head -n '-3' >> ~/.bashrc && \
    rm ~/.bashrc.bak
# install node 10
RUN bash -c '. ~/.bashrc; nvm install --lts=dubnium' && \
    ln -s "/root/.nvm/versions/node/$(ls -p /root/.nvm/versions/node | sort -Vr | head -1)bin/node" /usr/local/bin/node
RUN yum install -y nodejs<|MERGE_RESOLUTION|>--- conflicted
+++ resolved
@@ -61,14 +61,6 @@
     rm -rf mongo-cxx-driver-r3.4.0.tar.gz /mongo-cxx-driver-r3.4.0
 # add mongodb to path
 ENV PATH=${PATH}:/mongodb-linux-x86_64-amazon-3.6.3/bin
-<<<<<<< HEAD
-# install ccache
-RUN yum install -y ccache
-# fix ccache for centos
-RUN cd /usr/lib64/ccache && ln -s ../../bin/ccache c++
-ENV CCACHE_PATH="/opt/rh/devtoolset-8/root/usr/bin"
-=======
->>>>>>> c52ffe9b
 # install nvm
 RUN curl -o- https://raw.githubusercontent.com/nvm-sh/nvm/v0.35.0/install.sh | bash
 # load nvm in non-interactive shells
