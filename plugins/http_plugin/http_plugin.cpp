--- conflicted
+++ resolved
@@ -328,22 +328,8 @@
                if( handler_itr != url_handlers.end()) {
                   con->defer_http_response();
                   bytes_in_flight += body.size();
-<<<<<<< HEAD
+
                   app().post( handler_itr->second.first,
-                              [&ioc = thread_pool->get_executor(), &bytes_in_flight = this->bytes_in_flight, handler_itr,
-                               resource{std::move( resource )}, body{std::move( body )}, con]() {
-                     try {
-                        handler_itr->second.second( resource, body,
-                              [&ioc, &bytes_in_flight, con]( int code, fc::variant response_body ) {
-                           boost::asio::post( ioc, [response_body{std::move( response_body )}, &bytes_in_flight, con, code]() mutable {
-                              std::string json = fc::json::to_string( response_body );
-                              response_body.clear();
-                              const size_t json_size = json.size();
-                              bytes_in_flight += json_size;
-                              con->set_body( std::move( json ) );
-                              con->set_status( websocketpp::http::status_code::value( code ) );
-=======
-                  app().post( appbase::priority::low,
                               [&ioc = thread_pool->get_executor(), &bytes_in_flight = this->bytes_in_flight,
                                handler_itr, this, resource{std::move( resource )}, body{std::move( body )}, con]() mutable {
                      const size_t body_size = body.size();
@@ -353,7 +339,7 @@
                         return;
                      }
                      try {
-                        handler_itr->second( std::move( resource ), std::move( body ),
+                        handler_itr->second.second( std::move( resource ), std::move( body ),
                                  [&ioc, &bytes_in_flight, con, this]( int code, fc::variant response_body ) {
                            size_t response_size = 0;
                            try {
@@ -361,7 +347,6 @@
                            } catch(...) {}
                            bytes_in_flight += response_size;
                            if( !verify_max_bytes_in_flight( con ) ) {
->>>>>>> 6e7df98b
                               con->send_http_response();
                               bytes_in_flight -= response_size;
                            } else {
