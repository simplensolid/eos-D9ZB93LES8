--- conflicted
+++ resolved
@@ -1692,17 +1692,13 @@
 
             auto trace = chain.push_transaction( trx, trx_deadline, trx->billed_cpu_time_us, false );
             if( trace->except ) {
-<<<<<<< HEAD
-               if( failure_is_subjective( *trace->except, deadline_is_subjective ) ) {
+               if( exception_is_exhausted( *trace->except, deadline_is_subjective ) ) {
                   if( block_is_exhausted() ) {
                      exhausted = true;
                      // don't erase, subjective failure so try again next time
                      break;
                   }
-=======
-               if( exception_is_exhausted( *trace->except, deadline_is_subjective ) ) {
                   // don't erase, subjective failure so try again next time
->>>>>>> 2c3dbcc4
                } else {
                   // this failed our configured maximum transaction time, we don't want to replay it
                   ++num_failed;
@@ -1747,15 +1743,7 @@
    auto sch_itr = sch_idx.begin();
    while( sch_itr != sch_idx.end() ) {
       if( sch_itr->delay_until > pending_block_time) break;    // not scheduled yet
-<<<<<<< HEAD
-      if( sch_itr->published >= pending_block_time ) {
-         ++sch_itr;
-         continue; // do not allow schedule and execute in same block
-      }
       if( exhausted || deadline <= fc::time_point::now() ) {
-=======
-      if( deadline <= fc::time_point::now() ) {
->>>>>>> 2c3dbcc4
          exhausted = true;
          break;
       }
@@ -1812,16 +1800,12 @@
 
          auto trace = chain.push_scheduled_transaction(trx_id, trx_deadline, 0, false);
          if (trace->except) {
-<<<<<<< HEAD
-            if (failure_is_subjective(*trace->except, deadline_is_subjective)) {
+            if (exception_is_exhausted(*trace->except, deadline_is_subjective)) {
                if( block_is_exhausted() ) {
                   exhausted = true;
                   break;
                }
-=======
-            if (exception_is_exhausted(*trace->except, deadline_is_subjective)) {
                // do not blacklist
->>>>>>> 2c3dbcc4
             } else {
                auto expiration = fc::time_point::now() + fc::seconds(chain.get_global_properties().configuration.deferred_trx_expiration_window);
                // this failed our configured maximum transaction time, we don't want to replay it add it to a blacklist
