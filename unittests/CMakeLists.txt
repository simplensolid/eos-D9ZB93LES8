--- conflicted
+++ resolved
@@ -31,10 +31,6 @@
                             ${CMAKE_CURRENT_SOURCE_DIR}/contracts
                             ${CMAKE_CURRENT_BINARY_DIR}/contracts
                             ${CMAKE_CURRENT_BINARY_DIR}/include )
-<<<<<<< HEAD
-=======
-add_dependencies(unit_test asserter test_api test_api_mem test_api_db test_ram_limit test_api_multi_index eosio.token proxy identity identity_test stltest eosio.system eosio.token eosio.bios multi_index_test noop eosio.msig payloadless tic_tac_toe deferred_test snapshot_test)
->>>>>>> 9a1a9268
 
 #Manually run unit_test for all supported runtimes
 #To run unit_test with all log from blockchain displayed, put --verbose after --, i.e. unit_test -- --verbose
