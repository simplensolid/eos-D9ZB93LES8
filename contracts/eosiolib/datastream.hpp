--- conflicted
+++ resolved
@@ -8,11 +8,8 @@
 #include <eosiolib/vector.hpp>
 #include <boost/container/flat_map.hpp>
 #include <eosiolib/varint.hpp>
-<<<<<<< HEAD
 #include <map>
-=======
 #include <array>
->>>>>>> 3f08d6b0
 #include <string>
 
 
@@ -475,7 +472,7 @@
 template<typename DataStream, typename K, typename V>
 DataStream& operator<<( DataStream& ds, const boost::container::flat_map<K,V>& m ) {
    ds << unsigned_int( m.size() );
-   for( const auto& i : m ) 
+   for( const auto& i : m )
       ds << i.first << i.second;
    return ds;
 }
