--- conflicted
+++ resolved
@@ -15,26 +15,18 @@
 
    /**
     * Tunable blockchain configuration that can be changed via consensus
-    *  
+    *
     * @brief Tunable blockchain configuration that can be changed via consensus
     */
    struct blockchain_parameters {
-<<<<<<< HEAD
+      uint64_t max_block_net_usage;
+      uint32_t target_block_net_usage_pct;
+      uint32_t max_transaction_net_usage;
+
       /**
        * The base amount of net usage billed for a transaction to cover incidentals
        * @brief The base amount of net usage billed for a transaction to cover incidentals
        */
-      uint32_t base_per_transaction_net_usage;
-
-      /**
-       * The base amount of cpu usage billed for a transaction to cover incidentals
-       * 
-       * @brief The base amount of cpu usage billed for a transaction to cover incidentals
-       */
-=======
-      uint64_t max_block_net_usage;
-      uint32_t target_block_net_usage_pct;
-      uint32_t max_transaction_net_usage;
       uint32_t base_per_transaction_net_usage;
       uint32_t net_usage_leeway;
       uint32_t context_free_discount_net_usage_num;
@@ -43,153 +35,88 @@
       uint32_t max_block_cpu_usage;
       uint32_t target_block_cpu_usage_pct;
       uint32_t max_transaction_cpu_usage;
->>>>>>> bf0db378
+      /**
+       * The base amount of cpu usage billed for a transaction to cover incidentals
+       *
+       * @brief The base amount of cpu usage billed for a transaction to cover incidentals
+       */
       uint32_t base_per_transaction_cpu_usage;
 
       /**
        * The base amount of cpu usage billed for an action to cover incidentals
-       * 
+       *
        * @brief The base amount of cpu usage billed for an action to cover incidentals
        */
       uint32_t base_per_action_cpu_usage;
       /**
        * The base amount of cpu usage billed for a setcode action to cover compilation/etc
-       * 
+       *
        * @brief The base amount of cpu usage billed for a setcode action to cover compilation/etc
        */
       uint32_t base_setcode_cpu_usage;
       /**
        * The cpu usage billed for every signature on a transaction
-       * 
+       *
        * @brief The cpu usage billed for every signature on a transaction
        */
       uint32_t per_signature_cpu_usage;
-<<<<<<< HEAD
-      /**
-       * The net usage billed for every lock on a transaction to cover overhead in the block shards
-       * 
-       * @brief The net usage billed for every lock on a transaction to cover overhead in the block shards
-       */
-      uint32_t per_lock_net_usage;
+
+
+      uint32_t cpu_usage_leeway;
 
       /**
        * The numerator for the discount on cpu usage for CFA's
-       * 
+       *
        * @brief The numerator for the discount on cpu usage for CFA's
        */
       uint64_t context_free_discount_cpu_usage_num;
 
       /**
        * The denominator for the discount on cpu usage for CFA's
-       * 
+       *
        * @brief The denominator for the discount on cpu usage for CFA's
 
        */
       uint64_t context_free_discount_cpu_usage_den;
 
       /**
-       * The maximum objectively measured cpu usage that the chain will allow regardless of account limits
-       * 
-       * @brief The maximum objectively measured cpu usage that the chain will allow regardless of account limits
-       */
-      uint32_t max_transaction_cpu_usage;
-      
-      /**
-       * The maximum objectively measured net usage that the chain will allow regardless of account limits
-       * 
-       * @brief The maximum objectively measured net usage that the chain will allow regardless of account limits
-       */
-      uint32_t max_transaction_net_usage;
-
-      /**
-       * The maxiumum cpu usage in instructions for a block
-       * 
-       * @brief The maxiumum cpu usage in instructions for a block
-       */
-      uint64_t max_block_cpu_usage;
-
-      /**
-       * The target percent (1% == 100, 100%= 10,000) of maximum cpu usage; exceeding this triggers congestion handling
-       * 
-       * @brief The target percent (1% == 100, 100%= 10,000) of maximum cpu usage; exceeding this triggers congestion handling
-       */
-      uint32_t target_block_cpu_usage_pct;
-
-      /**
-       * The maxiumum net usage in instructions for a block
-       * 
-       * @brief The maxiumum net usage in instructions for a block
-       */
-      uint64_t max_block_net_usage;
-
-      /**
-       * The target percent (1% == 100, 100%= 10,000) of maximum net usage; exceeding this triggers congestion handling
-       * 
-       * @brief The target percent (1% == 100, 100%= 10,000) of maximum net usage; exceeding this triggers congestion handling
-       */
-      uint32_t target_block_net_usage_pct;
-
-      /**
        * Maximum lifetime of a transacton
-       * 
+       *
        * @brief Maximum lifetime of a transacton
        */
       uint32_t max_transaction_lifetime;
 
-      /**
-       * Maximum execution time of a transaction
-       * 
-       * @brief Maximum execution time of a transaction
-       */
-      uint32_t max_transaction_exec_time;
+      uint32_t deferred_trx_expiration_window;
 
-      /**
-       * Maximum authority depth 
-       * 
-       * @brief Maximum authority depth 
-       */
-      uint16_t max_authority_depth;
-
-      /**
-       * Maximum depth of inline action
-       * 
-       * @brief Maximum depth of inline action
-       */
-      uint16_t max_inline_depth;
+      uint32_t max_transaction_delay;
 
       /**
        * Maximum size of inline action
-       * 
+       *
        * @brief Maximum size of inline action
        */
       uint32_t max_inline_action_size;
 
       /**
+       * Maximum depth of inline action
+       *
+       * @brief Maximum depth of inline action
+       */
+      uint16_t max_inline_action_depth;
+
+      /**
+       * Maximum authority depth
+       *
+       * @brief Maximum authority depth
+       */
+      uint16_t max_authority_depth;
+
+      /**
        * Maximum number of generated transaction
-       * 
+       *
        * @brief Maximum number of generated transaction
        */
       uint32_t max_generated_transaction_count;
-
-      /**
-       * Maximum delay of a transaction
-       * 
-       * @brief Maximum delay of a transaction
-       */
-      uint32_t max_transaction_delay;
-=======
-      uint32_t cpu_usage_leeway;
-      uint32_t context_free_discount_cpu_usage_num;
-      uint32_t context_free_discount_cpu_usage_den;
-
-      uint32_t max_transaction_lifetime;
-      uint32_t deferred_trx_expiration_window;
-      uint32_t max_transaction_delay;
-      uint32_t max_inline_action_size;
-      uint16_t max_inline_action_depth;
-      uint16_t max_authority_depth;
-      uint32_t max_generated_transaction_count;
->>>>>>> bf0db378
 
       EOSLIB_SERIALIZE( blockchain_parameters,
                         (max_block_net_usage)(target_block_net_usage_pct)
@@ -206,10 +133,10 @@
                         (max_authority_depth)(max_generated_transaction_count)
       )
    };
-   
+
    /**
-    * @brief Set the blockchain parameters 
-    * Set the blockchain parameters 
+    * @brief Set the blockchain parameters
+    * Set the blockchain parameters
     * @param params - New blockchain parameters to set
     */
    void set_blockchain_parameters(const eosio::blockchain_parameters& params);
@@ -222,10 +149,35 @@
    void get_blockchain_parameters(eosio::blockchain_parameters& params);
 
    ///@} priviledgedcppapi
-   
+
+   /**
+   *  @defgroup producertype Producer Type
+   *  @ingroup types
+   *  @brief Defines producer type
+   *
+   *  @{
+   */
+
+   /**
+    * Maps producer with its signing key, used for producer schedule
+    *
+    * @brief Maps producer with its signing key
+    */
    struct producer_key {
-      account_name producer_name;
-      public_key   block_signing_key;
+
+      /**
+       * Name of the producer
+       *
+       * @brief Name of the producer
+       */
+      account_name     producer_name;
+
+      /**
+       * Block signing key used by this producer
+       *
+       * @brief Block signing key used by this producer
+       */
+      public_key       block_signing_key;
 
       friend bool operator < ( const producer_key& a, const producer_key& b ) {
          return a.producer_name < b.producer_name;
@@ -233,5 +185,4 @@
 
       EOSLIB_SERIALIZE( producer_key, (producer_name)(block_signing_key) )
    };
-
 }