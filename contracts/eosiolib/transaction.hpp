--- conflicted
+++ resolved
@@ -28,11 +28,7 @@
       :expiration(exp),region(r)
       {}
 
-<<<<<<< HEAD
-      void send(uint64_t sender_id, account_name payer, time delay_until = 0) const {
-=======
-      void send(uint64_t sender_id, account_name payer = account_name(0), time delay_until = now()) const {
->>>>>>> 5b2695b1
+      void send(uint64_t sender_id, account_name payer, time delay_until = now()) const {
          auto serialize = pack(*this);
          send_deferred(sender_id, payer, delay_until, serialize.data(), serialize.size());
       }
