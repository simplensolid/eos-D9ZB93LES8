/**
 *  @file db.h
 *  @copyright defined in eos/LICENSE.txt
 *  @brief Defines C API for interfacing with blockchain database
 */
#pragma once

#include <eosiolib/types.h>
extern "C" {
/**
 *  @defgroup database Database API
 *  @brief APIs that store and retreive data on the blockchain
 *  @ingroup contractdev
 *
 *  EOS.IO organizes data according to the following broad structure:
 *
 *  - **scope** - an account where the data is stored
 *     - **code** - the account name which has write permission
 *        - **table** - a name for the table that is being stored
 *           - **record** - a row in the table
 *
 *  Every transaction specifies the set of valid scopes that may be read and/or written
 *  to. The code that is running determines what can be written to; therefore, write operations
 *  do not allow you to specify/configure the code.
 *
 *  @note Attempts to read and/or write outside the valid scope and/or code sections will
 *  cause your transaction to fail.
 *
 *
 *  @section tabletypes table Types
 *  There are several supported table types identified by the number and
 *  size of the index.
 *
 *  1. @ref dbi64
 *  2. @ref dbi128i128
 *
 *  The database APIs assume that the first bytes of each record represent
 *  the primary and/or secondary keys followed by an arbitrary amount of data.
 *
 *  The @ref databaseCpp provides a simple interface for storing any fixed-size struct as
 *  a database row.
 *
 */

<<<<<<< HEAD
=======
/**
 *  @defgroup databaseC Database C API
 *  @brief C APIs for interfacing with the database.
 *  @ingroup database
 */

/**
 * @defgroup dbi64  Single 64 bit Index table
 * @brief These methods interface with a simple table with 64 bit unique primary key and arbitrary binary data value.
 * @ingroup databaseC
 *
 * @see table class in C++ API
 *
 * Example
 * @code
 * #pragma pack(push, 1)
 * struct test_model {
 *    account_name   name;
 *    unsigned char age;
 *    uint64_t      phone;
 * };
 *
 * test_model alice{ N(alice), 20, 4234622};
 * test_model bob  { N(bob),   15, 11932435};
 * test_model carol{ N(carol), 30, 545342453};
 * test_model dave { N(dave),  46, 6535354};
 *
 * int32_t res = store_i64(CurrentCode(),  N(test_table), &dave,  sizeof(test_model));
 * res = store_i64(CurrentCode(), N(test_table), &carol, sizeof(test_model));
 * res = store_i64(CurrentCode(), N(test_table), &bob, sizeof(test_model));
 * res = store_i64(CurrentCOde(), N(test_table), &alice, sizeof(test_model));
 * test_model alice;
 * alice.name = N(alice);
 * res = load_i64( current_receiver(), current_receiver(), N(test_table), &alice, sizeof(test_model) );
 * ASSERT(res == sizeof(test_model) && tmp.name == N(alice) && tmp.age == 20 && tmp.phone == 4234622, "load_i64");
 *
 * res = front_i64( current_receiver(), current_receiver(), N(test_table), &tmp, sizeof(test_model) );
 * ASSERT(res == sizeof(test_model) && tmp.name == N(alice) && tmp.age == 20 && tmp.phone == 4234622, "front_i64 1");
 *
 * res = back_i64( current_receiver(), current_receiver(), N(test_table), &tmp, sizeof(test_model) );
 * ASSERT(res == sizeof(test_model) && tmp.name == N(dave) && tmp.age == 46 && tmp.phone == 6535354, "back_i64 2");
 *
 * res = previous_i64( current_receiver(), current_receiver(), N(test_table), &tmp, sizeof(test_model) );
 * ASSERT(res == sizeof(test_model) && tmp.name == N(carol) && tmp.age == 30 && tmp.phone == 545342453, "carol previous");
 *
 * res = next_i64( current_receiver(), current_receiver(), N(test_table), &tmp, sizeof(test_model) );
 * ASSERT(res == sizeof(test_model) && tmp.name == N(dave) && tmp.age == 46 && tmp.phone == 6535354, "back_i64 2");
 *
 * uint64_t key = N(alice);
 * res = remove_i64(current_receiver(), N(test_table), &key);
 * ASSERT(res == 1, "remove alice");
 *
 * test_model lb;
 * lb.name = N(bob);
 * res = lower_bound_i64( current_receiver(), current_receiver(), N(test_table), &lb, sizeof(test_model) );
 * ASSERT(res == sizeof(test_model) && lb.name == N(bob), "lower_bound_i64 bob" );
 *
 * test_model ub;
 * ub.name = N(alice);
 * res = upper_bound_i64( current_receiver(), current_receiver(), N(test_table), &ub, sizeof(test_model) );
 * ASSERT(res == sizeof(test_model) && ub.age == 15 && ub.name == N(bob), "upper_bound_i64 bob" );
 * @endcode
 * @{
 */

/**
 * @param scope - the account scope that will be read, must exist in the transaction scopes list
 * @param table - the ID/name of the table within the current scope/code context to modify
 *
 * @return 1 if a new record was created, 0 if an existing record was updated
 *
 * @pre datalen >= sizeof(uint64_t)
 * @pre data is a valid pointer to a range of memory at least datalen bytes long
 * @pre *((uint64_t*)data) stores the primary key
 * @pre scope is declared by the current transaction
 * @pre this method is being called from an apply context (not validate or precondition)
 *
 * @post a record is either created or updated with the given scope and table.
 *
 * @throw if called with an invalid precondition execution will be aborted
 *
 */
int32_t store_i64( account_name scope, table_name table, account_name bta, const void* data, uint32_t datalen );

/**
 * @param scope - the account scope that will be read, must exist in the transaction scopes list
 * @param table - the ID/name of the table within the current scope/code context to modify
 *
 * @return 1 if the record was updated, 0 if no record with key was found
 *
 * @pre datalen >= sizeof(uint64_t)
 * @pre data is a valid pointer to a range of memory at least datalen bytes long
 * @pre *((uint64_t*)data) stores the primary key
 * @pre scope is declared by the current transaction
 * @pre this method is being called from an apply context (not validate or precondition)
 *
 * @post a record is either created or updated with the given scope and table.
 *
 * @throw if called with an invalid precondition execution will be aborted
 *
 */
int32_t update_i64( account_name scope, table_name table, account_name bta, const void* data, uint32_t datalen );

/**
 *  @param scope - the account scope that will be read, must exist in the transaction scopes list
 *  @param code  - identifies the code that controls write-access to the data
 *  @param table - the ID/name of the table within the scope/code context to query
 *  @param data  - location to copy the stored record, should be initialized with the key to get
 *  @param datalen - the maximum length of data to read, must be greater than sizeof(uint64_t)
 *
 *  @return the number of bytes read or -1 if key was not found
 */
int32_t load_i64( account_name code, account_name scope, table_name table, void* data, uint32_t datalen );

/**
 *  @param scope - the account scope that will be read, must exist in the transaction scopes list
 *  @param code  - identifies the code that controls write-access to the data
 *  @param table - the ID/name of the table within the scope/code context to query
 *  @param data  - location to copy the front record
 *  @param datalen - the maximum length of data to read, must be greater than sizeof(uint64_t)
 *
 *  @return the number of bytes read or -1 if no record found
 */
int32_t front_i64( account_name code, account_name scope, table_name table, void* data, uint32_t datalen );

/**
 *  @param scope - the account scope that will be read, must exist in the transaction scopes list
 *  @param code  - identifies the code that controls write-access to the data
 *  @param table - the ID/name of the table within the scope/code context to query
 *  @param data  - location to copy the back record
 *  @param datalen - the maximum length of data to read, must be greater than sizeof(uint64_t)
 *
 *  @return the number of bytes read or -1 if no record found
 */
int32_t back_i64( account_name code, account_name scope, table_name table, void* data, uint32_t datalen );

/**
 *  @param scope - the account scope that will be read, must exist in the transaction scopes list
 *  @param code  - identifies the code that controls write-access to the data
 *  @param table - the ID/name of the table within the scope/code context to query
 *  @param data  - location to copy the next record. Should be initialized with the key to get next record.
 *  @param datalen - the maximum length of data to read, must be greater than sizeof(uint64_t)
 *
 *  @return the number of bytes read or -1 if key was not found
 */
int32_t next_i64( account_name code, account_name scope, table_name table, void* data, uint32_t datalen );

/**
 *  @param scope - the account scope that will be read, must exist in the transaction scopes list
 *  @param code  - identifies the code that controls write-access to the data
 *  @param table - the ID/name of the table within the scope/code context to query
 *  @param data  - location to copy the previous record. Should be initialized with the key to get previous record.
 *  @param datalen - the maximum length of data to read, must be greater than sizeof(uint64_t)
 *
 *  @return the number of bytes read or -1 if key was not found
 */
int32_t previous_i64( account_name code, account_name scope, table_name table, void* data, uint32_t datalen );

/**
 *  @param scope - the account scope that will be read, must exist in the transaction scopes list
 *  @param code  - identifies the code that controls write-access to the data
 *  @param table - the ID/name of the table within the scope/code context to query
 *  @param data  - location to copy the lower bound. Should be initialized with the key to find lower bound of.
 *  @param datalen - the maximum length of data to read, must be greater than sizeof(uint64_t)
 *
 *  @return the number of bytes read or -1 if key was not found
 */
int32_t lower_bound_i64( account_name code, account_name scope, table_name table, void* data, uint32_t datalen );

/**
 *  @param scope - the account scope that will be read, must exist in the transaction scopes list
 *  @param code  - identifies the code that controls write-access to the data
 *  @param table - the ID/name of the table within the scope/code context to query
 *  @param data  - location to copy the upper bound. Should be initialized with the key to find upper bound of.
 *  @param datalen - the maximum length of data to read, must be greater than sizeof(uint64_t)
 *
 *  @return the number of bytes read or -1 if key was not found
 */
int32_t upper_bound_i64( account_name code, account_name scope, table_name table, void* data, uint32_t datalen );

/**
 *  @param scope - the account socpe that will be read, must exist in the transaction scopes list
 *  @param table - the ID/name of the table withing the scope/code context to query
 *  @param data - must point to at lest 8 bytes containing primary key
 *
 *  @return 1 if a record was removed, and 0 if no record with key was found
 */
int32_t remove_i64( account_name scope, table_name table, void* data );

///@} db_i64

/**
 * @defgroup dbstr  Single String Index table
 * @brief These methods interface with a simple table with String unique primary key and arbitrary binary data value.
 * @ingroup databaseC
 *
 * @see table class in C++ API
 *
 * @{
 */

/**
 * @param scope - the account scope that will be read, must exist in the transaction scopes list
 * @param table - the ID/name of the table within the current scope/code context to modify
 *
 * @return 1 if a new record was created, 0 if an existing record was updated
 *
 * @pre keylen >= 0
 * @pre key is a valid pointer to a range of memory at least keylen bytes long
 * @pre the memory range [key...key+len) stores the primary key
 * @pre valuelen >= 0
 * @pre value is a valid pointer to a range of memory at least valuelen bytes long
 * @pre the memory range [value...value+valuelen) stores the arbitrary binary data value
 * @pre scope is declared by the current transaction
 * @pre this method is being called from an apply context (not validate or precondition)
 *
 * @post a record is either created or updated with the given scope and table.
 *
 * @throw if called with an invalid precondition execution will be aborted
 *
 */
int32_t store_str( account_name scope, table_name table, account_name bta, char* key, uint32_t keylen, char* value, uint32_t valuelen );

/**
 * @param scope - the account scope that will be read, must exist in the transaction scopes list
 * @param table - the ID/name of the table within the current scope/code context to modify
 *
 * @return 1 if the record was updated, 0 if no record with key was found
 *
 * @pre keylen >= 0
 * @pre key is a valid pointer to a range of memory at least keylen bytes long
 * @pre the memory range [key...key+len) stores the primary key
 * @pre valuelen >= 0
 * @pre value is a valid pointer to a range of memory at least valuelen bytes long
 * @pre the memory range [value...value+valuelen) stores the arbitrary binary data value
 * @pre scope is declared by the current transaction
 * @pre this method is being called from an apply context (not validate or precondition)
 *
 * @post a record is either created or updated with the given scope and table.
 *
 * @throw if called with an invalid precondition execution will be aborted
 *
 */
int32_t update_str( account_name scope, table_name table, account_name bta, char* key, uint32_t keylen, char* value, uint32_t valuelen );

 /**
  *  @param scope - the account scope that will be read, must exist in the transaction scopes list
  *  @param code  - identifies the code that controls write-access to the data
  *  @param table - the ID/name of the table within the scope/code context to query
  *  @param key  - location of the record key
  *  @param keylen - length of the record key
  *  @param value  - location to copy the record value
  *  @param valuelen - maximum length of the record value to read
  *
  *  @return the number of bytes read or -1 if key was not found
  */
 int32_t load_str( account_name code, account_name scope, table_name table, char* key, uint32_t keylen, char* value, uint32_t valuelen );

 /**
  *  @param scope - the account scope that will be read, must exist in the transaction scopes list
  *  @param code  - identifies the code that controls write-access to the data
  *  @param table - the ID/name of the table within the scope/code context to query
  *  @param value  - location to copy the front record value
  *  @param valuelen - maximum length of the record value to read
  *  @return the number of bytes read or -1 if key was not found
  */
 int32_t front_str( account_name code, account_name scope, table_name table, char* value, uint32_t valuelen );

 /**
  *  @param scope - the account scope that will be read, must exist in the transaction scopes list
  *  @param code  - identifies the code that controls write-access to the data
  *  @param table - the ID/name of the table within the scope/code context to query
  *  @param value  - location to copy the back record value
  *  @param valuelen - maximum length of the record value to read
  *  @return the number of bytes read or -1 if key was not found
  */
 int32_t back_str( account_name code, account_name scope, table_name table, char* value, uint32_t valuelen );

 /**
  *  @param scope - the account scope that will be read, must exist in the transaction scopes list
  *  @param code  - identifies the code that controls write-access to the data
  *  @param table - the ID/name of the table within the scope/code context to query
  *  @param key  - location of the record key
  *  @param keylen - length of the record key
  *  @param value  - location to copy the next record value
  *  @param valuelen - maximum length of the record value to read
  *  @return the number of bytes read or -1 if key was not found
  */
 int32_t next_str( account_name code, account_name scope, table_name table, char* key, uint32_t keylen, char* value, uint32_t valuelen );

 /**
  *  @param scope - the account scope that will be read, must exist in the transaction scopes list
  *  @param code  - identifies the code that controls write-access to the data
  *  @param table - the ID/name of the table within the scope/code context to query
  *  @param key  - location of the record key
  *  @param keylen - length of the record key
  *  @param value  - location to copy the previous record value
  *  @param valuelen - maximum length of the record value to read
  *  @return the number of bytes read or -1 if key was not found
  */
 int32_t previous_str( account_name code, account_name scope, table_name table, char* key, uint32_t keylen, char* value, uint32_t valuelen );

 /**
  *  @param scope - the account scope that will be read, must exist in the transaction scopes list
  *  @param code  - identifies the code that controls write-access to the data
  *  @param table - the ID/name of the table within the scope/code context to query
  *  @param key  - location of the record key
  *  @param keylen - length of the record key
  *  @param value  - location to copy the lower bound record value
  *  @param valuelen - maximum length of the record value to read
  *  @return the number of bytes read or -1 if key was not found
  */
 int32_t lower_bound_str( account_name code, account_name scope, table_name table, char* key, uint32_t keylen, char* value, uint32_t valuelen );

 /**
  *  @param scope - the account scope that will be read, must exist in the transaction scopes list
  *  @param code  - identifies the code that controls write-access to the data
  *  @param table - the ID/name of the table within the scope/code context to query
  *  @param key  - location of the record key
  *  @param keylen - length of the record key
  *  @param value  - location to copy the upper bound record value
  *  @param valuelen - maximum length of the record value to read
  *  @return the number of bytes read or -1 if key was not found
  */
 int32_t upper_bound_str( account_name code, account_name scope, table_name table, char* key, uint32_t keylen, char* value, uint32_t valuelen );

 /**
  *  @param key  - location of the record key
  *  @param keylen - length of the record key
  *
  *  @return 1 if a record was removed, and 0 if no record with key was found
  */
 int32_t remove_str( account_name scope, table_name table, char* key, uint32_t keylen );

 ///@} dbstr

/**
 *  @defgroup dbi128i128  Dual 128 bit Index table
 *  @brief Interface to a database table with 128 bit primary and secondary keys and arbitary binary data value.
 *  @ingroup databaseC
 *
 *  @param scope - the account where table data will be found
 *  @param code  - the code which owns the table
 *  @param table - the name of the table where record is stored
 *  @param data  - a pointer to memory that is at least 32 bytes long
 *  @param len   - the length of data, must be greater than or equal to 32 bytes
 *
 *  @return the total number of bytes read or -1 for "not found" or "end" where bytes
 *  read includes 32 bytes of the key
 *
 *  These methods assume a database table with records of the form:
 *
 *  ```
 *     struct record {
 *        uint128  primary;
 *        uint128  secondary;
 *        ... arbitrary data ...
 *     };
 *
 *  ```
 *
 *  You can iterate over these indicies with primary index sorting records by { primary, secondary } and
 *  the secondary index sorting records by { secondary, primary }.  This means that duplicates of the primary or
 *  secondary values are allowed so long as there are no duplicates of the combination {primary, secondary}.
 *
 *  @see table class in C++ API
 *
 *  Example
 *  @code
 *  struct test_model128x2 {
 *     uint128_t number;
 *     uint128_t price;
 *     uint64_t  extra;
 *     uint64_t  table_name;
 *  };
 *
 *  test_model128x2 alice{0, 500, N(alice), N(table_name)};
 *  test_model128x2 bob{1, 1000, N(bob), N(table_name)};
 *  test_model128x2 carol{2, 1500, N(carol), N(table_name)};
 *  test_model128x2 dave{3, 2000, N(dave), N(table_name)};
 *  int32_t res = store_i128i128(CurrentCode(), N(table_name), &alice, sizeof(test_model128x2));
 *  res = store_i128i128(CurrentCode(), N(table_name), &bob, sizeof(test_model128x2));
 *  ASSERT(res == 1, "db store failed");
 *  res = store_i128i128(CurrentCode(), N(table_name), &carol, sizeof(test_model128x2));
 *  ASSERT(res == 1, "db store failed");
 *  res = store_i128i128(CurrentCode(), N(table_name), &dave, sizeof(test_model128x2));
 *  ASSERT(res == 1, "db store failed");
 *
 *  test_model128x2 query;
 *  query.number = 0;
 *  res = load_primary_i128i128(CurrentCode(), CurrentCode(), N(table_name), &query, sizeof(test_model128x2));
 *  ASSERT(res == sizeof(test_model128x2) && query.number == 0 && query.price == 500 && query.extra == N(alice), "load");
 *
 *  res = front_primary_i128i128(CurrentCode(), CurrentCode(), N(table_name), &query, sizeof(test_model128x2));
 *  ASSERT(res == sizeof(test_model128x2) && query.number == 3 && query.price = 2000 && query.extra == N(dave), "front");
 *
 *  res = next_primary_i128i128(CurrentCode(), CurrentCode(), N(table_name), & query, sizeof(test_model128x2));
 *  ASSERT(res == sizeof(test_model128x2) && query.number == 2 && query.price == 1500 && query.extra == N(carol), "next");
 *
 *  res = back_primary_i128i128(CurrentCode(), CurrentCode(), N(table_name), &query, sizeof(test_model128x2));
 *  ASSERT(res == sizeof(test_model128x2) && query.number == 0 && query.price == 500 && query.extra == N(alice), "back");
 *
 *  res = previous_primary_i128i128(CurrentCode(), CurrentCode(), N(table_name), &query, sizeof(test_model128x2));
 *  ASSERT(res == sizeof(test_model128x2) && query.number == 1 && query.price == 1000 && query.extra == N(bob), "previous");
 *
 *  query.number = 0;
 *  res = lower_bound_primary_i128i128(CurrentCode(), CurrentCode(), N(table_name), &query, sizeof(test_model128x2));
 *  ASSERT(res == sizeof(test_model128x2) && query.number == 0 && query.price == 500 && query.extra == N(alice), "lower");
 *
 *  res = upper_bound_primary_i128i128(CurrentCode(), CurrentCode(), N(table_name), &query, sizeof(test_model128x2));
 *  ASSERT(res == sizeof(test_model128x2) && query.number == 1 && query.price == 1000 && query.extra == N(bob), "upper");
 *
 * query.extra = N(bobby);
 * res = update_i128128(CurrentCode(), N(table_name), &query, sizeof(test_model128x2));
 * ASSERT(res == sizeof(test_model128x2) && query.number == 1 & query.price == 1000 && query.extra == N(bobby), "update");
 *
 * res = remove_i128128(CurrentCode(), N(table_name), &query, sizeof(test_model128x2));
 * ASSERT(res == 1, "remove")
 *  @endcode
 *
 *  @{
 */

/**
 * @param scope - the account scope that will be read, must exist in the transaction scopes list
 * @param code - the code which owns the table
 * @param table - the ID/name of the table within the current scope/code context to modify
 * @param data - location to copy the record, must be initialized with the primary key to load
 * @param len - length of record to copy
 * @return the number of bytes read, -1 if key was not found
 *
 * @pre len >= sizeof(uint128_t)
 * @pre data is a valid pointer to a range of memory at least datalen bytes long
 * @pre *((uint128_t*)data) stores the primary key
 * @pre scope is declared by the current transaction
 * @pre this method is being called from an apply context (not validate or precondition)
 *
 * @post data will be initialized with the len bytes of record matching the key.
 *
 * @throw if called with an invalid precondition execution will be aborted
 *
 */
int32_t load_primary_i128i128( account_name code, account_name scope, table_name table, void* data, uint32_t len );

/**
 *  @param scope - the account scope that will be read, must exist in the transaction scopes list
 *  @param code  - identifies the code that controls write-access to the data
 *  @param table - the ID/name of the table within the scope/code context to query
 *  @param data  - location to copy the front record of primary key
 *  @param len - the maximum length of data to read, must be greater than sizeof(uint64_t)
 *
 *  @return the number of bytes read or -1 if no record found
 */
int32_t front_primary_i128i128( account_name code, account_name scope, table_name table, void* data, uint32_t len );

/**
 *  @param scope - the account scope that will be read, must exist in the transaction scopes list
 *  @param code  - identifies the code that controls write-access to the data
 *  @param table - the ID/name of the table within the scope/code context to query
 *  @param data  - location to copy the back record of primary key
 *  @param len - the maximum length of data to read, must be greater than sizeof(uint64_t)
 *
 *  @return the number of bytes read or -1 if no record found
 */
int32_t back_primary_i128i128( account_name code, account_name scope, table_name table, void* data, uint32_t len );

/**
 *  @param scope - the account scope that will be read, must exist in the transaction scopes list
 *  @param code  - identifies the code that controls write-access to the data
 *  @param table - the ID/name of the table within the scope/code context to query
 *  @param data  - location to copy the next record of primary key; must be initialized with a key.
 *  @param len - the maximum length of data to read, must be greater than sizeof(uint64_t)
 *
 *  @return the number of bytes read or -1 if no record found
 */
int32_t next_primary_i128i128( account_name code, account_name scope, table_name table, void* data, uint32_t len );

/**
 *  @param scope - the account scope that will be read, must exist in the transaction scopes list
 *  @param code  - identifies the code that controls write-access to the data
 *  @param table - the ID/name of the table within the scope/code context to query
 *  @param data  - location to copy the previous record of primary key; must be initialized with a key.
 *  @param len - the maximum length of data to read, must be greater than sizeof(uint64_t)
 *
 *  @return the number of bytes read or -1 if no record found
 */
int32_t previous_primary_i128i128( account_name code, account_name scope, table_name table, void* data, uint32_t len );

/**
 *  @param scope - the account scope that will be read, must exist in the transaction scopes list
 *  @param code  - identifies the code that controls write-access to the data
 *  @param table - the ID/name of the table within the scope/code context to query
 *  @param data  - location to copy the upper bound of a primary key; must be initialized with a key.
 *  @param len - the maximum length of data to read, must be greater than sizeof(uint64_t)
 *
 *  @return the number of bytes read or -1 if no record found
 */
int32_t upper_bound_primary_i128i128( account_name code, account_name scope, table_name table, void* data, uint32_t len );

/**
 *  @param scope - the account scope that will be read, must exist in the transaction scopes list
 *  @param code  - identifies the code that controls write-access to the data
 *  @param table - the ID/name of the table within the scope/code context to query
 *  @param data  - location to copy the lower bound of a primary key; must be initialized with a key.
 *  @param len - the maximum length of data to read, must be greater than sizeof(uint64_t)
 *
 *  @return the number of bytes read or -1 if no record found
 */
int32_t lower_bound_primary_i128i128( account_name code, account_name scope, table_name table, void* data, uint32_t len );

/**
 * @param scope - the account scope that will be read, must exist in the transaction scopes list
 * @param code - the code which owns the table
 * @param table - the ID/name of the table within the current scope/code context to modify
 * @param data - location to copy the record, must be initialized with the secondary key to load
 * @param len - length of record to copy
 * @return the number of bytes read, -1 if key was not found
 *
 * @pre len >= sizeof(uint128_t)
 * @pre data is a valid pointer to a range of memory at least datalen bytes long
 * @pre *((uint128_t*)data) stores the secondary key
 * @pre scope is declared by the current transaction
 * @pre this method is being called from an apply context (not validate or precondition)
 *
 * @post data will be initialized with the len bytes of record matching the key.
 *
 * @throw if called with an invalid precondition execution will be aborted
 *
 */
int32_t load_secondary_i128i128( account_name code, account_name scope, table_name table, void* data, uint32_t len );

/**
 *  @param scope - the account scope that will be read, must exist in the transaction scopes list
 *  @param code  - identifies the code that controls write-access to the data
 *  @param table - the ID/name of the table within the scope/code context to query
 *  @param data  - location to copy the front record of secondary key
 *  @param len - the maximum length of data to read, must be greater than sizeof(uint64_t)
 *
 *  @return the number of bytes read or -1 if no record found
 */
int32_t front_secondary_i128i128( account_name code, account_name scope, table_name table, void* data, uint32_t len );

/**
 *  @param scope - the account scope that will be read, must exist in the transaction scopes list
 *  @param code  - identifies the code that controls write-access to the data
 *  @param table - the ID/name of the table within the scope/code context to query
 *  @param data  - location to copy the back record of secondary key
 *  @param len - the maximum length of data to read, must be greater than sizeof(uint64_t)
 *
 *  @return the number of bytes read or -1 if no record found
 */
int32_t back_secondary_i128i128( account_name code, account_name scope, table_name table, void* data, uint32_t len );

/**
 *  @param scope - the account scope that will be read, must exist in the transaction scopes list
 *  @param code  - identifies the code that controls write-access to the data
 *  @param table - the ID/name of the table within the scope/code context to query
 *  @param data  - location to copy the next record of secondary key; must be initialized with a key.
 *  @param len - the maximum length of data to read, must be greater than sizeof(uint64_t)
 *
 *  @return the number of bytes read or -1 if no record found
 */
int32_t next_secondary_i128i128( account_name code, account_name scope, table_name table, void* data, uint32_t len );

/**
 *  @param scope - the account scope that will be read, must exist in the transaction scopes list
 *  @param code  - identifies the code that controls write-access to the data
 *  @param table - the ID/name of the table within the scope/code context to query
 *  @param data  - location to copy the previous record of secondary key; must be initialized with a key.
 *  @param len - the maximum length of data to read, must be greater than sizeof(uint64_t)
 *
 *  @return the number of bytes read or -1 if no record found
 */
int32_t previous_secondary_i128i128( account_name code, account_name scope, table_name table, void* data, uint32_t len );

/**
 *  @param scope - the account scope that will be read, must exist in the transaction scopes list
 *  @param code  - identifies the code that controls write-access to the data
 *  @param table - the ID/name of the table within the scope/code context to query
 *  @param data  - location to copy the upper bound of given secondary key; must be initialized with a key.
 *  @param len - the maximum length of data to read, must be greater than sizeof(uint64_t)
 *
 *  @return the number of bytes read or -1 if no record found
 */
int32_t upper_bound_secondary_i128i128( account_name code, account_name scope, table_name table, void* data, uint32_t len );

/**
 *  @param scope - the account scope that will be read, must exist in the transaction scopes list
 *  @param code  - identifies the code that controls write-access to the data
 *  @param table - the ID/name of the table within the scope/code context to query
 *  @param data  - location to copy the lower bound of given secondary key; must be initialized with a key.
 *  @param len - the maximum length of data to read, must be greater than sizeof(uint64_t)
 *
 *  @return the number of bytes read or -1 if no record found
 */
int32_t lower_bound_secondary_i128i128( account_name code, account_name scope, table_name table, void* data, uint32_t len );


/**
 * @param scope - the account scope that will be read, must exist in the transaction scopes list
 * @param table - the ID/name of the table within the scope/code context to query
 * @param data - must point to at lest 32 bytes containing {primary,secondary}
 *
 * @return 1 if a record was removed, and 0 if no record with key was found
 */
int32_t remove_i128i128( account_name scope, table_name table, const void* data );
/**
 * @param scope - the account scope that will be read, must exist in the transaction scopes list
 * @param table - the ID/name of the table within the scope/code context to query
 * @param data - must point to a at least 32 bytes containing (primary, secondary)
 * @param len - the length of the data
 * @return 1 if a new record was created, 0 if an existing record was updated
 */
int32_t store_i128i128( account_name scope, table_name table, account_name bta, const void* data, uint32_t len );

/**
 * @param scope - the account scope that will be read, must exist in the transaction scopes list
 * @param table - the ID/name of the table within the scope/code context to query
 * @param data - must to a at least 32 bytes containing (primary, secondary)
 * @param len - the length of the data
 * @return 1 if the record was updated, 0 if no record with key was found
 */
int32_t update_i128i128( account_name scope, table_name table, account_name bta, const void* data, uint32_t len );

///@}  dbi128i128

/**
 *  @defgroup dbi64i64i64 Triple 64 bit Index table
 *  @brief Interface to a database table with 64 bit primary, secondary and tertiary keys and arbitrary binary data value.
 *  @ingroup databaseC
 *
 *  @param scope - the account where table data will be found
 *  @param code  - the code which owns the table
 *  @param table - the name of the table where record is stored
 *  @param data  - a pointer to memory that is at least 32 bytes long
 *  @param len   - the length of data, must be greater than or equal to 32 bytes
 *
 *  @return the total number of bytes read or -1 for "not found" or "end" where bytes
 *  read includes 24 bytes of the key
 *
 *  These methods assume a database table with records of the form:
 *
 *  ```
 *     struct record {
 *        uint64  primary;
 *        uint64  secondary;
 *        uint64  tertiary;
 *        ... arbitrary data ...
 *     };
 *
 *  ```
 *
 *  You can iterate over these indices with primary index sorting records by { primary, secondary, tertiary },
 *  the secondary index sorting records by { secondary, tertiary } and the tertiary index sorting records by
 *  { tertiary }.
 *
 *  @see table class in C++ API
 *
 *  Example
 *  @code
 *  struct test_model3xi64 {
 *         uint64_t a;
 *         uint64_t b;
 *         uint64_t c;
 *         uint64_t name;
 *  };
 *
 *  test_model3xi64 alice{ 0, 0, 0, N(alice) };
 *  test_model3xi64 bob{ 1, 1, 1, N(bob) };
 *  test_model3xi64 carol{ 2, 2, 2, N(carol) };
 *  test_model3xi64 dave{ 3, 3, 3, N(dave) };
 *
 *  int32_t res = store_i64i64i64(CurrentCode(), N(table_name), &alice, sizeof(test_model3xi64));
 *  res = store_i64i64i64(CurrentCode(), N(table_name), &bob, sizeof(test_model3xi64));
 *  res = store_i64i64i64(CurrentCode(), N(table_name), &carol, sizeof(test_model3xi64));
 *  res = store_i64i64i64(CurrentCode(), N(table_name), &dave, sizeof(test_model3xi64));
 *
 *  test_model3xi64 query;
 *  query.a = 0;
 *  res = load_primary_i64i64i64(CurrentCode(), CurrentCode(), N(table_name), &query, sizeof(test_model3xi64));
 *  ASSERT(res == sizeof(test_model3xi64) && query.name == N(alice), "load");
 *
 *  res = front_primary_i64i64i64(CurrentCode(), CurrentCode(), N(table_name), &query, sizeof(test_model3xi64));
 *  ASSERT(res == sizeof(test_model3xi64) && query.name == N(dave), "front");
 *
 *  res = back_primary_i64i64i64(CurrentCode(), CurrentCode(), N(table_name), &query, sizeof(test_model3xi64));
 *  ASSERT(res == sizeof(test_model3xi64) && query.name == N(alice), "back");
 *
 *  res = previous_primary_i64i64i64(CurrentCode(), CurrentCode(), N(table_name), &query, sizeof(test_model3xi64));
 *  ASSERT(res == sizeof(test_model3xi64) && query.name == N(bob), "previous");
 *
 *  res = next_primary_i64i64i64(CurrentCode(), CurrentCode(), N(table_name), &query, sizeof(test_model3xi64));
 *  ASSERT(res == sizeof(test_model3xi64) && query.name == N(alice), "next");*
 *
 *  @endcode
 *  @{
 */

/**
 * @param scope - the account scope that will be read, must exist in the transaction scopes list
 * @param code - the code which owns the table
 * @param table - the ID/name of the table within the current scope/code context to modify
 * @param data - location to copy the record, must be initialized with the (primary,secondary,tertiary) to load
 * @param len - length of record to copy
 * @return the number of bytes read, -1 if key was not found
 *
 * @pre data is a valid pointer to a range of memory at least len bytes long
 * @pre *((uint64_t*)data) stores the primary key
 * @pre scope is declared by the current transaction
 * @pre this method is being called from an apply context (not validate or precondition)
 *
 * @post data will be initialized with the len bytes of record matching the key.
 *
 * @throw if called with an invalid precondition execution will be aborted
 *
 */
int32_t load_primary_i64i64i64( account_name code, account_name scope, table_name table, void* data, uint32_t len );

/**
 *  @param scope - the account scope that will be read, must exist in the transaction scopes list
 *  @param code  - identifies the code that controls write-access to the data
 *  @param table - the ID/name of the table within the scope/code context to query
 *  @param data  - location to copy the front record of primary key
 *  @param len - the maximum length of data to read, must be greater than sizeof(uint64_t)
 *
 *  @return the number of bytes read or -1 if no record found
 */
int32_t front_primary_i64i64i64( account_name code, account_name scope, table_name table, void* data, uint32_t len );

/**
 *  @param scope - the account scope that will be read, must exist in the transaction scopes list
 *  @param code  - identifies the code that controls write-access to the data
 *  @param table - the ID/name of the table within the scope/code context to query
 *  @param data  - location to copy the back record of primary key
 *  @param len - the maximum length of data to read, must be greater than sizeof(uint64_t)
 *
 *  @return the number of bytes read or -1 if no record found
 */
int32_t back_primary_i64i64i64( account_name code, account_name scope, table_name table, void* data, uint32_t len );

/**
 *  @param scope - the account scope that will be read, must exist in the transaction scopes list
 *  @param code  - identifies the code that controls write-access to the data
 *  @param table - the ID/name of the table within the scope/code context to query
 *  @param data  - location to copy the next record of primary key; must be initialized with a key value
 *  @param len - the maximum length of data to read, must be greater than sizeof(uint64_t)
 *
 *  @return the number of bytes read or -1 if no record found
 */
int32_t next_primary_i64i64i64( account_name code, account_name scope, table_name table, void* data, uint32_t len );

/**
 *  @param scope - the account scope that will be read, must exist in the transaction scopes list
 *  @param code  - identifies the code that controls write-access to the data
 *  @param table - the ID/name of the table within the scope/code context to query
 *  @param data  - location to copy the previous record of primary key; must be initialized with a key value
 *  @param len - the maximum length of data to read, must be greater than sizeof(uint64_t)
 *
 *  @return the number of bytes read or -1 if no record found
 */
int32_t previous_primary_i64i64i64( account_name code, account_name scope, table_name table, void* data, uint32_t len );

/**
 *  @param scope - the account scope that will be read, must exist in the transaction scopes list
 *  @param code  - identifies the code that controls write-access to the data
 *  @param table - the ID/name of the table within the scope/code context to query
 *  @param data  - location to copy the upper bound of a primary key; must be initialized with a key value
 *  @param len - the maximum length of data to read, must be greater than sizeof(uint64_t)
 *
 *  @return the number of bytes read or -1 if no record found
 */
int32_t upper_bound_primary_i64i64i64( account_name code, account_name scope, table_name table, void* data, uint32_t len );

/**
 *  @param scope - the account scope that will be read, must exist in the transaction scopes list
 *  @param code  - identifies the code that controls write-access to the data
 *  @param table - the ID/name of the table within the scope/code context to query
 *  @param data  - location to copy the lower bound of primary key; must be initialized with a key value
 *  @param len - the maximum length of data to read, must be greater than sizeof(uint64_t)
 *
 *  @return the number of bytes read or -1 if no record found
 */
int32_t lower_bound_primary_i64i64i64( account_name code, account_name scope, table_name table, void* data, uint32_t len );

/**
 * @param scope - the account scope that will be read, must exist in the transaction scopes list
 * @param code - the code which owns the table
 * @param table - the ID/name of the table within the current scope/code context to modify
 * @param data - location to copy the record, must be initialized with the (secondary,tertiary) to load
 * @param len - length of record to copy
 * @return the number of bytes read, -1 if key was not found
 *
  * @pre data is a valid pointer to a range of memory at least len bytes long
 * @pre *((uint64_t*)data) stores the secondary key
 * @pre scope is declared by the current transaction
 * @pre this method is being called from an apply context (not validate or precondition)
 *
 * @post data will be initialized with the len bytes of record matching the key.
 *
 * @throw if called with an invalid precondition execution will be aborted
 *
 */
int32_t load_secondary_i64i64i64( account_name code, account_name scope, table_name table, void* data, uint32_t len );

/**
 *  @param scope - the account scope that will be read, must exist in the transaction scopes list
 *  @param code  - identifies the code that controls write-access to the data
 *  @param table - the ID/name of the table within the scope/code context to query
 *  @param data  - location to copy the front record of a secondary key
 *  @param len - the maximum length of data to read, must be greater than sizeof(uint64_t)
 *
 *  @return the number of bytes read or -1 if no record found
 */
int32_t front_secondary_i64i64i64( account_name code, account_name scope, table_name table, void* data, uint32_t len );

/**
 *  @param scope - the account scope that will be read, must exist in the transaction scopes list
 *  @param code  - identifies the code that controls write-access to the data
 *  @param table - the ID/name of the table within the scope/code context to query
 *  @param data  - location to copy the back record of secondary key
 *  @param len - the maximum length of data to read, must be greater than sizeof(uint64_t)
 *
 *  @return the number of bytes read or -1 if no record found
 */
int32_t back_secondary_i64i64i64( account_name code, account_name scope, table_name table, void* data, uint32_t len );

/**
 *  @param scope - the account scope that will be read, must exist in the transaction scopes list
 *  @param code  - identifies the code that controls write-access to the data
 *  @param table - the ID/name of the table within the scope/code context to query
 *  @param data  - location to copy the next record; must be initialized with a key value
 *  @param len - the maximum length of data to read, must be greater than sizeof(uint64_t)
 *
 *  @return the number of bytes read or -1 if no record found
 */
int32_t next_secondary_i64i64i64( account_name code, account_name scope, table_name table, void* data, uint32_t len );

/**
 *  @param scope - the account scope that will be read, must exist in the transaction scopes list
 *  @param code  - identifies the code that controls write-access to the data
 *  @param table - the ID/name of the table within the scope/code context to query
 *  @param data  - location to copy the previous record; must be initialized with a key value
 *  @param len - the maximum length of data to read, must be greater than sizeof(uint64_t)
 *
 *  @return the number of bytes read or -1 if no record found
 */
int32_t previous_secondary_i64i64i64( account_name code, account_name scope, table_name table, void* data, uint32_t len );

/**
 *  @param scope - the account scope that will be read, must exist in the transaction scopes list
 *  @param code  - identifies the code that controls write-access to the data
 *  @param table - the ID/name of the table within the scope/code context to query
 *  @param data  - location to copy the upper bound of tertiary key; must be initialized with a key value
 *  @param len - the maximum length of data to read, must be greater than sizeof(uint64_t)
 *
 *  @return the number of bytes read or -1 if no record found
 */
int32_t upper_bound_secondary_i64i64i64( account_name code, account_name scope, table_name table, void* data, uint32_t len );

/**
 *  @param scope - the account scope that will be read, must exist in the transaction scopes list
 *  @param code  - identifies the code that controls write-access to the data
 *  @param table - the ID/name of the table within the scope/code context to query
 *  @param data  - location to copy the lower bound of secondary key; must be initialized with a key value
 *  @param len - the maximum length of data to read, must be greater than sizeof(uint64_t)
 *
 *  @return the number of bytes read or -1 if no record found
 */
int32_t lower_bound_secondary_i64i64i64( account_name code, account_name scope, table_name table, void* data, uint32_t len );

/**
 * @param scope - the account scope that will be read, must exist in the transaction scopes list
 * @param code - the code which owns the table
 * @param table - the ID/name of the table within the current scope/code context to modify
 * @param data - location to copy the record, must be initialized with the (tertiary) to load
 * @param len - length of record to copy
 * @return the number of bytes read, -1 if key was not found
 *
 * @pre data is a valid pointer to a range of memory at least len bytes long
 * @pre *((uint64_t*)data) stores the tertiary key
 * @pre scope is declared by the current transaction
 * @pre this method is being called from an apply context (not validate or precondition)
 *
 * @post data will be initialized with the len bytes of record matching the key.
 *
 * @throw if called with an invalid precondition execution will be aborted
 *
 */
int32_t load_tertiary_i64i64i64( account_name code, account_name scope, table_name table, void* data, uint32_t len );

/**
 *  @param scope - the account scope that will be read, must exist in the transaction scopes list
 *  @param code  - identifies the code that controls write-access to the data
 *  @param table - the ID/name of the table within the scope/code context to query
 *  @param data  - location to copy the front record of a tertiary key
 *  @param len - the maximum length of data to read, must be greater than sizeof(uint64_t)
 *
 *  @return the number of bytes read or -1 if no record found
 */
int32_t front_tertiary_i64i64i64( account_name code, account_name scope, table_name table, void* data, uint32_t len );

/**
 *  @param scope - the account scope that will be read, must exist in the transaction scopes list
 *  @param code  - identifies the code that controls write-access to the data
 *  @param table - the ID/name of the table within the scope/code context to query
 *  @param data  - location to copy the back record of a tertiary key
 *  @param len - the maximum length of data to read, must be greater than sizeof(uint64_t)
 *
 *  @return the number of bytes read or -1 if no record found
 */
int32_t back_tertiary_i64i64i64( account_name code, account_name scope, table_name table, void* data, uint32_t len );

/**
 *  @param scope - the account scope that will be read, must exist in the transaction scopes list
 *  @param code  - identifies the code that controls write-access to the data
 *  @param table - the ID/name of the table within the scope/code context to query
 *  @param data  - location to copy the next record; must be initialized with a key value
 *  @param len - the maximum length of data to read, must be greater than sizeof(uint64_t)
 *
 *  @return the number of bytes read or -1 if no record found
 */
int32_t next_tertiary_i64i64i64( account_name code, account_name scope, table_name table, void* data, uint32_t len );

/**
 *  @param scope - the account scope that will be read, must exist in the transaction scopes list
 *  @param code  - identifies the code that controls write-access to the data
 *  @param table - the ID/name of the table within the scope/code context to query
 *  @param data  - location to copy the previous record; must be initialized with a key value
 *  @param len - the maximum length of data to read, must be greater than sizeof(uint64_t)
 *
 *  @return the number of bytes read or -1 if no record found
 */
int32_t previous_tertiary_i64i64i64( account_name code, account_name scope, table_name table, void* data, uint32_t len );

/**
 *  @param scope - the account scope that will be read, must exist in the transaction scopes list
 *  @param code  - identifies the code that controls write-access to the data
 *  @param table - the ID/name of the table within the scope/code context to query
 *  @param data  - location to copy the upper bound of tertiary key; must be initialized with a key value
 *  @param len - the maximum length of data to read, must be greater than sizeof(uint64_t)
 *
 *  @return the number of bytes read or -1 if no record found
 */
int32_t upper_bound_tertiary_i64i64i64( account_name code, account_name scope, table_name table, void* data, uint32_t len );

/**
 *  @param scope - the account scope that will be read, must exist in the transaction scopes list
 *  @param code  - identifies the code that controls write-access to the data
 *  @param table - the ID/name of the table within the scope/code context to query
 *  @param data  - location to copy the lower bound of tertiary key; must be initialized with a key value
 *  @param len - the maximum length of data to read, must be greater than sizeof(uint64_t)
 *
 *  @return the number of bytes read or -1 if no record found
 */
int32_t lower_bound_tertiary_i64i64i64( account_name code, account_name scope, table_name table, void* data, uint32_t len );

/**
 * @param scope - the account scope that will be read, must exist in the transaction scopes list
 * @param table - the name of table where record is stored
 * @param data - must point to at least 24 bytes containing {primary,secondary,tertiary}
 *
 * @return 1 if a record was removed, and 0 if no record with key was found
 */
int32_t remove_i64i64i64( account_name scope, table_name table, const void* data );
/**
 * @param scope - the account scope that will be read, must exist in the transaction scopes list
 * @param table - the name of table where record is stored
 * @param data - must point to at least 24 bytes containing (primary,secondary,tertiary)
 * @param len - length of the data
 * @return 1 if a new record was created, 0 if an existing record was updated
 */
int32_t store_i64i64i64( account_name scope, table_name table, account_name bta, const void* data, uint32_t len );

/**
 * @param scope - the account scope that will be read, must exist in the transaction scopes list
 * @param table - the name of table where record is stored
 * @param data - must point to at least 24 bytes containing (primary,secondary,tertiary)
 * @param len - length of the data
 * @return 1 if the record was updated, 0 if no record with key was found
 */
int32_t update_i64i64i64( account_name scope, table_name table, account_name bta, const void* data, uint32_t len );
///@}  dbi64i64i64

>>>>>>> c7f4d8ad
int32_t db_store_i64(account_name scope, table_name table, account_name payer, uint64_t id,  const void* data, uint32_t len);
void db_update_i64(int32_t iterator, account_name payer, const void* data, uint32_t len);
void db_remove_i64(int32_t iterator);
int32_t db_get_i64(int32_t iterator, const void* data, uint32_t len);
int32_t db_next_i64(int32_t iterator, uint64_t* primary);
int32_t db_previous_i64(int32_t iterator, uint64_t* primary);
int32_t db_find_i64(account_name code, account_name scope, table_name table, uint64_t id);
int32_t db_lowerbound_i64(account_name code, account_name scope, table_name table, uint64_t id);
int32_t db_upperbound_i64(account_name code, account_name scope, table_name table, uint64_t id);
int32_t db_end_i64(account_name code, account_name scope, table_name table);

int32_t db_idx64_store(account_name scope, table_name table, account_name payer, uint64_t id, const uint64_t* secondary);
void db_idx64_update(int32_t iterator, account_name payer, const uint64_t* secondary);
void db_idx64_remove(int32_t iterator);
int32_t db_idx64_next(int32_t iterator, uint64_t* primary);
int32_t db_idx64_previous(int32_t iterator, uint64_t* primary);
int32_t db_idx64_find_primary(account_name code, account_name scope, table_name table, uint64_t* secondary, uint64_t primary);
int32_t db_idx64_find_secondary(account_name code, account_name scope, table_name table, const uint64_t* secondary, uint64_t* primary);
int32_t db_idx64_lowerbound(account_name code, account_name scope, table_name table, uint64_t* secondary, uint64_t* primary);
int32_t db_idx64_upperbound(account_name code, account_name scope, table_name table, uint64_t* secondary, uint64_t* primary);
int32_t db_idx64_end(account_name code, account_name scope, table_name table);

int32_t db_idx128_store(account_name scope, table_name table, account_name payer, uint64_t id, const uint128_t* secondary);
void db_idx128_update(int32_t iterator, account_name payer, const uint128_t* secondary);
void db_idx128_remove(int32_t iterator);
int32_t db_idx128_next(int32_t iterator, uint64_t* primary);
int32_t db_idx128_previous(int32_t iterator, uint64_t* primary);
int32_t db_idx128_find_primary(account_name code, account_name scope, table_name table, uint128_t* secondary, uint64_t primary);
int32_t db_idx128_find_secondary(account_name code, account_name scope, table_name table, const uint128_t* secondary, uint64_t* primary);
int32_t db_idx128_lowerbound(account_name code, account_name scope, table_name table, uint128_t* secondary, uint64_t* primary);
int32_t db_idx128_upperbound(account_name code, account_name scope, table_name table, uint128_t* secondary, uint64_t* primary);
int32_t db_idx128_end(account_name code, account_name scope, table_name table);

int32_t db_idx256_store(account_name scope, table_name table, account_name payer, uint64_t id, const void* data, uint32_t data_len );
void db_idx256_update(int32_t iterator, account_name payer, const void* data, uint32_t data_len);
void db_idx256_remove(int32_t iterator);
int32_t db_idx256_next(int32_t iterator, uint64_t* primary);
int32_t db_idx256_previous(int32_t iterator, uint64_t* primary);
int32_t db_idx256_find_primary(account_name code, account_name scope, table_name table, void* data, uint32_t data_len, uint64_t primary);
int32_t db_idx256_find_secondary(account_name code, account_name scope, table_name table, const void* data, uint32_t data_len, uint64_t* primary);
int32_t db_idx256_lowerbound(account_name code, account_name scope, table_name table, void* data, uint32_t data_len, uint64_t* primary);
int32_t db_idx256_upperbound(account_name code, account_name scope, table_name table, void* data, uint32_t data_len, uint64_t* primary);
int32_t db_idx256_end(account_name code, account_name scope, table_name table);

}<|MERGE_RESOLUTION|>--- conflicted
+++ resolved
@@ -42,992 +42,6 @@
  *
  */
 
-<<<<<<< HEAD
-=======
-/**
- *  @defgroup databaseC Database C API
- *  @brief C APIs for interfacing with the database.
- *  @ingroup database
- */
-
-/**
- * @defgroup dbi64  Single 64 bit Index table
- * @brief These methods interface with a simple table with 64 bit unique primary key and arbitrary binary data value.
- * @ingroup databaseC
- *
- * @see table class in C++ API
- *
- * Example
- * @code
- * #pragma pack(push, 1)
- * struct test_model {
- *    account_name   name;
- *    unsigned char age;
- *    uint64_t      phone;
- * };
- *
- * test_model alice{ N(alice), 20, 4234622};
- * test_model bob  { N(bob),   15, 11932435};
- * test_model carol{ N(carol), 30, 545342453};
- * test_model dave { N(dave),  46, 6535354};
- *
- * int32_t res = store_i64(CurrentCode(),  N(test_table), &dave,  sizeof(test_model));
- * res = store_i64(CurrentCode(), N(test_table), &carol, sizeof(test_model));
- * res = store_i64(CurrentCode(), N(test_table), &bob, sizeof(test_model));
- * res = store_i64(CurrentCOde(), N(test_table), &alice, sizeof(test_model));
- * test_model alice;
- * alice.name = N(alice);
- * res = load_i64( current_receiver(), current_receiver(), N(test_table), &alice, sizeof(test_model) );
- * ASSERT(res == sizeof(test_model) && tmp.name == N(alice) && tmp.age == 20 && tmp.phone == 4234622, "load_i64");
- *
- * res = front_i64( current_receiver(), current_receiver(), N(test_table), &tmp, sizeof(test_model) );
- * ASSERT(res == sizeof(test_model) && tmp.name == N(alice) && tmp.age == 20 && tmp.phone == 4234622, "front_i64 1");
- *
- * res = back_i64( current_receiver(), current_receiver(), N(test_table), &tmp, sizeof(test_model) );
- * ASSERT(res == sizeof(test_model) && tmp.name == N(dave) && tmp.age == 46 && tmp.phone == 6535354, "back_i64 2");
- *
- * res = previous_i64( current_receiver(), current_receiver(), N(test_table), &tmp, sizeof(test_model) );
- * ASSERT(res == sizeof(test_model) && tmp.name == N(carol) && tmp.age == 30 && tmp.phone == 545342453, "carol previous");
- *
- * res = next_i64( current_receiver(), current_receiver(), N(test_table), &tmp, sizeof(test_model) );
- * ASSERT(res == sizeof(test_model) && tmp.name == N(dave) && tmp.age == 46 && tmp.phone == 6535354, "back_i64 2");
- *
- * uint64_t key = N(alice);
- * res = remove_i64(current_receiver(), N(test_table), &key);
- * ASSERT(res == 1, "remove alice");
- *
- * test_model lb;
- * lb.name = N(bob);
- * res = lower_bound_i64( current_receiver(), current_receiver(), N(test_table), &lb, sizeof(test_model) );
- * ASSERT(res == sizeof(test_model) && lb.name == N(bob), "lower_bound_i64 bob" );
- *
- * test_model ub;
- * ub.name = N(alice);
- * res = upper_bound_i64( current_receiver(), current_receiver(), N(test_table), &ub, sizeof(test_model) );
- * ASSERT(res == sizeof(test_model) && ub.age == 15 && ub.name == N(bob), "upper_bound_i64 bob" );
- * @endcode
- * @{
- */
-
-/**
- * @param scope - the account scope that will be read, must exist in the transaction scopes list
- * @param table - the ID/name of the table within the current scope/code context to modify
- *
- * @return 1 if a new record was created, 0 if an existing record was updated
- *
- * @pre datalen >= sizeof(uint64_t)
- * @pre data is a valid pointer to a range of memory at least datalen bytes long
- * @pre *((uint64_t*)data) stores the primary key
- * @pre scope is declared by the current transaction
- * @pre this method is being called from an apply context (not validate or precondition)
- *
- * @post a record is either created or updated with the given scope and table.
- *
- * @throw if called with an invalid precondition execution will be aborted
- *
- */
-int32_t store_i64( account_name scope, table_name table, account_name bta, const void* data, uint32_t datalen );
-
-/**
- * @param scope - the account scope that will be read, must exist in the transaction scopes list
- * @param table - the ID/name of the table within the current scope/code context to modify
- *
- * @return 1 if the record was updated, 0 if no record with key was found
- *
- * @pre datalen >= sizeof(uint64_t)
- * @pre data is a valid pointer to a range of memory at least datalen bytes long
- * @pre *((uint64_t*)data) stores the primary key
- * @pre scope is declared by the current transaction
- * @pre this method is being called from an apply context (not validate or precondition)
- *
- * @post a record is either created or updated with the given scope and table.
- *
- * @throw if called with an invalid precondition execution will be aborted
- *
- */
-int32_t update_i64( account_name scope, table_name table, account_name bta, const void* data, uint32_t datalen );
-
-/**
- *  @param scope - the account scope that will be read, must exist in the transaction scopes list
- *  @param code  - identifies the code that controls write-access to the data
- *  @param table - the ID/name of the table within the scope/code context to query
- *  @param data  - location to copy the stored record, should be initialized with the key to get
- *  @param datalen - the maximum length of data to read, must be greater than sizeof(uint64_t)
- *
- *  @return the number of bytes read or -1 if key was not found
- */
-int32_t load_i64( account_name code, account_name scope, table_name table, void* data, uint32_t datalen );
-
-/**
- *  @param scope - the account scope that will be read, must exist in the transaction scopes list
- *  @param code  - identifies the code that controls write-access to the data
- *  @param table - the ID/name of the table within the scope/code context to query
- *  @param data  - location to copy the front record
- *  @param datalen - the maximum length of data to read, must be greater than sizeof(uint64_t)
- *
- *  @return the number of bytes read or -1 if no record found
- */
-int32_t front_i64( account_name code, account_name scope, table_name table, void* data, uint32_t datalen );
-
-/**
- *  @param scope - the account scope that will be read, must exist in the transaction scopes list
- *  @param code  - identifies the code that controls write-access to the data
- *  @param table - the ID/name of the table within the scope/code context to query
- *  @param data  - location to copy the back record
- *  @param datalen - the maximum length of data to read, must be greater than sizeof(uint64_t)
- *
- *  @return the number of bytes read or -1 if no record found
- */
-int32_t back_i64( account_name code, account_name scope, table_name table, void* data, uint32_t datalen );
-
-/**
- *  @param scope - the account scope that will be read, must exist in the transaction scopes list
- *  @param code  - identifies the code that controls write-access to the data
- *  @param table - the ID/name of the table within the scope/code context to query
- *  @param data  - location to copy the next record. Should be initialized with the key to get next record.
- *  @param datalen - the maximum length of data to read, must be greater than sizeof(uint64_t)
- *
- *  @return the number of bytes read or -1 if key was not found
- */
-int32_t next_i64( account_name code, account_name scope, table_name table, void* data, uint32_t datalen );
-
-/**
- *  @param scope - the account scope that will be read, must exist in the transaction scopes list
- *  @param code  - identifies the code that controls write-access to the data
- *  @param table - the ID/name of the table within the scope/code context to query
- *  @param data  - location to copy the previous record. Should be initialized with the key to get previous record.
- *  @param datalen - the maximum length of data to read, must be greater than sizeof(uint64_t)
- *
- *  @return the number of bytes read or -1 if key was not found
- */
-int32_t previous_i64( account_name code, account_name scope, table_name table, void* data, uint32_t datalen );
-
-/**
- *  @param scope - the account scope that will be read, must exist in the transaction scopes list
- *  @param code  - identifies the code that controls write-access to the data
- *  @param table - the ID/name of the table within the scope/code context to query
- *  @param data  - location to copy the lower bound. Should be initialized with the key to find lower bound of.
- *  @param datalen - the maximum length of data to read, must be greater than sizeof(uint64_t)
- *
- *  @return the number of bytes read or -1 if key was not found
- */
-int32_t lower_bound_i64( account_name code, account_name scope, table_name table, void* data, uint32_t datalen );
-
-/**
- *  @param scope - the account scope that will be read, must exist in the transaction scopes list
- *  @param code  - identifies the code that controls write-access to the data
- *  @param table - the ID/name of the table within the scope/code context to query
- *  @param data  - location to copy the upper bound. Should be initialized with the key to find upper bound of.
- *  @param datalen - the maximum length of data to read, must be greater than sizeof(uint64_t)
- *
- *  @return the number of bytes read or -1 if key was not found
- */
-int32_t upper_bound_i64( account_name code, account_name scope, table_name table, void* data, uint32_t datalen );
-
-/**
- *  @param scope - the account socpe that will be read, must exist in the transaction scopes list
- *  @param table - the ID/name of the table withing the scope/code context to query
- *  @param data - must point to at lest 8 bytes containing primary key
- *
- *  @return 1 if a record was removed, and 0 if no record with key was found
- */
-int32_t remove_i64( account_name scope, table_name table, void* data );
-
-///@} db_i64
-
-/**
- * @defgroup dbstr  Single String Index table
- * @brief These methods interface with a simple table with String unique primary key and arbitrary binary data value.
- * @ingroup databaseC
- *
- * @see table class in C++ API
- *
- * @{
- */
-
-/**
- * @param scope - the account scope that will be read, must exist in the transaction scopes list
- * @param table - the ID/name of the table within the current scope/code context to modify
- *
- * @return 1 if a new record was created, 0 if an existing record was updated
- *
- * @pre keylen >= 0
- * @pre key is a valid pointer to a range of memory at least keylen bytes long
- * @pre the memory range [key...key+len) stores the primary key
- * @pre valuelen >= 0
- * @pre value is a valid pointer to a range of memory at least valuelen bytes long
- * @pre the memory range [value...value+valuelen) stores the arbitrary binary data value
- * @pre scope is declared by the current transaction
- * @pre this method is being called from an apply context (not validate or precondition)
- *
- * @post a record is either created or updated with the given scope and table.
- *
- * @throw if called with an invalid precondition execution will be aborted
- *
- */
-int32_t store_str( account_name scope, table_name table, account_name bta, char* key, uint32_t keylen, char* value, uint32_t valuelen );
-
-/**
- * @param scope - the account scope that will be read, must exist in the transaction scopes list
- * @param table - the ID/name of the table within the current scope/code context to modify
- *
- * @return 1 if the record was updated, 0 if no record with key was found
- *
- * @pre keylen >= 0
- * @pre key is a valid pointer to a range of memory at least keylen bytes long
- * @pre the memory range [key...key+len) stores the primary key
- * @pre valuelen >= 0
- * @pre value is a valid pointer to a range of memory at least valuelen bytes long
- * @pre the memory range [value...value+valuelen) stores the arbitrary binary data value
- * @pre scope is declared by the current transaction
- * @pre this method is being called from an apply context (not validate or precondition)
- *
- * @post a record is either created or updated with the given scope and table.
- *
- * @throw if called with an invalid precondition execution will be aborted
- *
- */
-int32_t update_str( account_name scope, table_name table, account_name bta, char* key, uint32_t keylen, char* value, uint32_t valuelen );
-
- /**
-  *  @param scope - the account scope that will be read, must exist in the transaction scopes list
-  *  @param code  - identifies the code that controls write-access to the data
-  *  @param table - the ID/name of the table within the scope/code context to query
-  *  @param key  - location of the record key
-  *  @param keylen - length of the record key
-  *  @param value  - location to copy the record value
-  *  @param valuelen - maximum length of the record value to read
-  *
-  *  @return the number of bytes read or -1 if key was not found
-  */
- int32_t load_str( account_name code, account_name scope, table_name table, char* key, uint32_t keylen, char* value, uint32_t valuelen );
-
- /**
-  *  @param scope - the account scope that will be read, must exist in the transaction scopes list
-  *  @param code  - identifies the code that controls write-access to the data
-  *  @param table - the ID/name of the table within the scope/code context to query
-  *  @param value  - location to copy the front record value
-  *  @param valuelen - maximum length of the record value to read
-  *  @return the number of bytes read or -1 if key was not found
-  */
- int32_t front_str( account_name code, account_name scope, table_name table, char* value, uint32_t valuelen );
-
- /**
-  *  @param scope - the account scope that will be read, must exist in the transaction scopes list
-  *  @param code  - identifies the code that controls write-access to the data
-  *  @param table - the ID/name of the table within the scope/code context to query
-  *  @param value  - location to copy the back record value
-  *  @param valuelen - maximum length of the record value to read
-  *  @return the number of bytes read or -1 if key was not found
-  */
- int32_t back_str( account_name code, account_name scope, table_name table, char* value, uint32_t valuelen );
-
- /**
-  *  @param scope - the account scope that will be read, must exist in the transaction scopes list
-  *  @param code  - identifies the code that controls write-access to the data
-  *  @param table - the ID/name of the table within the scope/code context to query
-  *  @param key  - location of the record key
-  *  @param keylen - length of the record key
-  *  @param value  - location to copy the next record value
-  *  @param valuelen - maximum length of the record value to read
-  *  @return the number of bytes read or -1 if key was not found
-  */
- int32_t next_str( account_name code, account_name scope, table_name table, char* key, uint32_t keylen, char* value, uint32_t valuelen );
-
- /**
-  *  @param scope - the account scope that will be read, must exist in the transaction scopes list
-  *  @param code  - identifies the code that controls write-access to the data
-  *  @param table - the ID/name of the table within the scope/code context to query
-  *  @param key  - location of the record key
-  *  @param keylen - length of the record key
-  *  @param value  - location to copy the previous record value
-  *  @param valuelen - maximum length of the record value to read
-  *  @return the number of bytes read or -1 if key was not found
-  */
- int32_t previous_str( account_name code, account_name scope, table_name table, char* key, uint32_t keylen, char* value, uint32_t valuelen );
-
- /**
-  *  @param scope - the account scope that will be read, must exist in the transaction scopes list
-  *  @param code  - identifies the code that controls write-access to the data
-  *  @param table - the ID/name of the table within the scope/code context to query
-  *  @param key  - location of the record key
-  *  @param keylen - length of the record key
-  *  @param value  - location to copy the lower bound record value
-  *  @param valuelen - maximum length of the record value to read
-  *  @return the number of bytes read or -1 if key was not found
-  */
- int32_t lower_bound_str( account_name code, account_name scope, table_name table, char* key, uint32_t keylen, char* value, uint32_t valuelen );
-
- /**
-  *  @param scope - the account scope that will be read, must exist in the transaction scopes list
-  *  @param code  - identifies the code that controls write-access to the data
-  *  @param table - the ID/name of the table within the scope/code context to query
-  *  @param key  - location of the record key
-  *  @param keylen - length of the record key
-  *  @param value  - location to copy the upper bound record value
-  *  @param valuelen - maximum length of the record value to read
-  *  @return the number of bytes read or -1 if key was not found
-  */
- int32_t upper_bound_str( account_name code, account_name scope, table_name table, char* key, uint32_t keylen, char* value, uint32_t valuelen );
-
- /**
-  *  @param key  - location of the record key
-  *  @param keylen - length of the record key
-  *
-  *  @return 1 if a record was removed, and 0 if no record with key was found
-  */
- int32_t remove_str( account_name scope, table_name table, char* key, uint32_t keylen );
-
- ///@} dbstr
-
-/**
- *  @defgroup dbi128i128  Dual 128 bit Index table
- *  @brief Interface to a database table with 128 bit primary and secondary keys and arbitary binary data value.
- *  @ingroup databaseC
- *
- *  @param scope - the account where table data will be found
- *  @param code  - the code which owns the table
- *  @param table - the name of the table where record is stored
- *  @param data  - a pointer to memory that is at least 32 bytes long
- *  @param len   - the length of data, must be greater than or equal to 32 bytes
- *
- *  @return the total number of bytes read or -1 for "not found" or "end" where bytes
- *  read includes 32 bytes of the key
- *
- *  These methods assume a database table with records of the form:
- *
- *  ```
- *     struct record {
- *        uint128  primary;
- *        uint128  secondary;
- *        ... arbitrary data ...
- *     };
- *
- *  ```
- *
- *  You can iterate over these indicies with primary index sorting records by { primary, secondary } and
- *  the secondary index sorting records by { secondary, primary }.  This means that duplicates of the primary or
- *  secondary values are allowed so long as there are no duplicates of the combination {primary, secondary}.
- *
- *  @see table class in C++ API
- *
- *  Example
- *  @code
- *  struct test_model128x2 {
- *     uint128_t number;
- *     uint128_t price;
- *     uint64_t  extra;
- *     uint64_t  table_name;
- *  };
- *
- *  test_model128x2 alice{0, 500, N(alice), N(table_name)};
- *  test_model128x2 bob{1, 1000, N(bob), N(table_name)};
- *  test_model128x2 carol{2, 1500, N(carol), N(table_name)};
- *  test_model128x2 dave{3, 2000, N(dave), N(table_name)};
- *  int32_t res = store_i128i128(CurrentCode(), N(table_name), &alice, sizeof(test_model128x2));
- *  res = store_i128i128(CurrentCode(), N(table_name), &bob, sizeof(test_model128x2));
- *  ASSERT(res == 1, "db store failed");
- *  res = store_i128i128(CurrentCode(), N(table_name), &carol, sizeof(test_model128x2));
- *  ASSERT(res == 1, "db store failed");
- *  res = store_i128i128(CurrentCode(), N(table_name), &dave, sizeof(test_model128x2));
- *  ASSERT(res == 1, "db store failed");
- *
- *  test_model128x2 query;
- *  query.number = 0;
- *  res = load_primary_i128i128(CurrentCode(), CurrentCode(), N(table_name), &query, sizeof(test_model128x2));
- *  ASSERT(res == sizeof(test_model128x2) && query.number == 0 && query.price == 500 && query.extra == N(alice), "load");
- *
- *  res = front_primary_i128i128(CurrentCode(), CurrentCode(), N(table_name), &query, sizeof(test_model128x2));
- *  ASSERT(res == sizeof(test_model128x2) && query.number == 3 && query.price = 2000 && query.extra == N(dave), "front");
- *
- *  res = next_primary_i128i128(CurrentCode(), CurrentCode(), N(table_name), & query, sizeof(test_model128x2));
- *  ASSERT(res == sizeof(test_model128x2) && query.number == 2 && query.price == 1500 && query.extra == N(carol), "next");
- *
- *  res = back_primary_i128i128(CurrentCode(), CurrentCode(), N(table_name), &query, sizeof(test_model128x2));
- *  ASSERT(res == sizeof(test_model128x2) && query.number == 0 && query.price == 500 && query.extra == N(alice), "back");
- *
- *  res = previous_primary_i128i128(CurrentCode(), CurrentCode(), N(table_name), &query, sizeof(test_model128x2));
- *  ASSERT(res == sizeof(test_model128x2) && query.number == 1 && query.price == 1000 && query.extra == N(bob), "previous");
- *
- *  query.number = 0;
- *  res = lower_bound_primary_i128i128(CurrentCode(), CurrentCode(), N(table_name), &query, sizeof(test_model128x2));
- *  ASSERT(res == sizeof(test_model128x2) && query.number == 0 && query.price == 500 && query.extra == N(alice), "lower");
- *
- *  res = upper_bound_primary_i128i128(CurrentCode(), CurrentCode(), N(table_name), &query, sizeof(test_model128x2));
- *  ASSERT(res == sizeof(test_model128x2) && query.number == 1 && query.price == 1000 && query.extra == N(bob), "upper");
- *
- * query.extra = N(bobby);
- * res = update_i128128(CurrentCode(), N(table_name), &query, sizeof(test_model128x2));
- * ASSERT(res == sizeof(test_model128x2) && query.number == 1 & query.price == 1000 && query.extra == N(bobby), "update");
- *
- * res = remove_i128128(CurrentCode(), N(table_name), &query, sizeof(test_model128x2));
- * ASSERT(res == 1, "remove")
- *  @endcode
- *
- *  @{
- */
-
-/**
- * @param scope - the account scope that will be read, must exist in the transaction scopes list
- * @param code - the code which owns the table
- * @param table - the ID/name of the table within the current scope/code context to modify
- * @param data - location to copy the record, must be initialized with the primary key to load
- * @param len - length of record to copy
- * @return the number of bytes read, -1 if key was not found
- *
- * @pre len >= sizeof(uint128_t)
- * @pre data is a valid pointer to a range of memory at least datalen bytes long
- * @pre *((uint128_t*)data) stores the primary key
- * @pre scope is declared by the current transaction
- * @pre this method is being called from an apply context (not validate or precondition)
- *
- * @post data will be initialized with the len bytes of record matching the key.
- *
- * @throw if called with an invalid precondition execution will be aborted
- *
- */
-int32_t load_primary_i128i128( account_name code, account_name scope, table_name table, void* data, uint32_t len );
-
-/**
- *  @param scope - the account scope that will be read, must exist in the transaction scopes list
- *  @param code  - identifies the code that controls write-access to the data
- *  @param table - the ID/name of the table within the scope/code context to query
- *  @param data  - location to copy the front record of primary key
- *  @param len - the maximum length of data to read, must be greater than sizeof(uint64_t)
- *
- *  @return the number of bytes read or -1 if no record found
- */
-int32_t front_primary_i128i128( account_name code, account_name scope, table_name table, void* data, uint32_t len );
-
-/**
- *  @param scope - the account scope that will be read, must exist in the transaction scopes list
- *  @param code  - identifies the code that controls write-access to the data
- *  @param table - the ID/name of the table within the scope/code context to query
- *  @param data  - location to copy the back record of primary key
- *  @param len - the maximum length of data to read, must be greater than sizeof(uint64_t)
- *
- *  @return the number of bytes read or -1 if no record found
- */
-int32_t back_primary_i128i128( account_name code, account_name scope, table_name table, void* data, uint32_t len );
-
-/**
- *  @param scope - the account scope that will be read, must exist in the transaction scopes list
- *  @param code  - identifies the code that controls write-access to the data
- *  @param table - the ID/name of the table within the scope/code context to query
- *  @param data  - location to copy the next record of primary key; must be initialized with a key.
- *  @param len - the maximum length of data to read, must be greater than sizeof(uint64_t)
- *
- *  @return the number of bytes read or -1 if no record found
- */
-int32_t next_primary_i128i128( account_name code, account_name scope, table_name table, void* data, uint32_t len );
-
-/**
- *  @param scope - the account scope that will be read, must exist in the transaction scopes list
- *  @param code  - identifies the code that controls write-access to the data
- *  @param table - the ID/name of the table within the scope/code context to query
- *  @param data  - location to copy the previous record of primary key; must be initialized with a key.
- *  @param len - the maximum length of data to read, must be greater than sizeof(uint64_t)
- *
- *  @return the number of bytes read or -1 if no record found
- */
-int32_t previous_primary_i128i128( account_name code, account_name scope, table_name table, void* data, uint32_t len );
-
-/**
- *  @param scope - the account scope that will be read, must exist in the transaction scopes list
- *  @param code  - identifies the code that controls write-access to the data
- *  @param table - the ID/name of the table within the scope/code context to query
- *  @param data  - location to copy the upper bound of a primary key; must be initialized with a key.
- *  @param len - the maximum length of data to read, must be greater than sizeof(uint64_t)
- *
- *  @return the number of bytes read or -1 if no record found
- */
-int32_t upper_bound_primary_i128i128( account_name code, account_name scope, table_name table, void* data, uint32_t len );
-
-/**
- *  @param scope - the account scope that will be read, must exist in the transaction scopes list
- *  @param code  - identifies the code that controls write-access to the data
- *  @param table - the ID/name of the table within the scope/code context to query
- *  @param data  - location to copy the lower bound of a primary key; must be initialized with a key.
- *  @param len - the maximum length of data to read, must be greater than sizeof(uint64_t)
- *
- *  @return the number of bytes read or -1 if no record found
- */
-int32_t lower_bound_primary_i128i128( account_name code, account_name scope, table_name table, void* data, uint32_t len );
-
-/**
- * @param scope - the account scope that will be read, must exist in the transaction scopes list
- * @param code - the code which owns the table
- * @param table - the ID/name of the table within the current scope/code context to modify
- * @param data - location to copy the record, must be initialized with the secondary key to load
- * @param len - length of record to copy
- * @return the number of bytes read, -1 if key was not found
- *
- * @pre len >= sizeof(uint128_t)
- * @pre data is a valid pointer to a range of memory at least datalen bytes long
- * @pre *((uint128_t*)data) stores the secondary key
- * @pre scope is declared by the current transaction
- * @pre this method is being called from an apply context (not validate or precondition)
- *
- * @post data will be initialized with the len bytes of record matching the key.
- *
- * @throw if called with an invalid precondition execution will be aborted
- *
- */
-int32_t load_secondary_i128i128( account_name code, account_name scope, table_name table, void* data, uint32_t len );
-
-/**
- *  @param scope - the account scope that will be read, must exist in the transaction scopes list
- *  @param code  - identifies the code that controls write-access to the data
- *  @param table - the ID/name of the table within the scope/code context to query
- *  @param data  - location to copy the front record of secondary key
- *  @param len - the maximum length of data to read, must be greater than sizeof(uint64_t)
- *
- *  @return the number of bytes read or -1 if no record found
- */
-int32_t front_secondary_i128i128( account_name code, account_name scope, table_name table, void* data, uint32_t len );
-
-/**
- *  @param scope - the account scope that will be read, must exist in the transaction scopes list
- *  @param code  - identifies the code that controls write-access to the data
- *  @param table - the ID/name of the table within the scope/code context to query
- *  @param data  - location to copy the back record of secondary key
- *  @param len - the maximum length of data to read, must be greater than sizeof(uint64_t)
- *
- *  @return the number of bytes read or -1 if no record found
- */
-int32_t back_secondary_i128i128( account_name code, account_name scope, table_name table, void* data, uint32_t len );
-
-/**
- *  @param scope - the account scope that will be read, must exist in the transaction scopes list
- *  @param code  - identifies the code that controls write-access to the data
- *  @param table - the ID/name of the table within the scope/code context to query
- *  @param data  - location to copy the next record of secondary key; must be initialized with a key.
- *  @param len - the maximum length of data to read, must be greater than sizeof(uint64_t)
- *
- *  @return the number of bytes read or -1 if no record found
- */
-int32_t next_secondary_i128i128( account_name code, account_name scope, table_name table, void* data, uint32_t len );
-
-/**
- *  @param scope - the account scope that will be read, must exist in the transaction scopes list
- *  @param code  - identifies the code that controls write-access to the data
- *  @param table - the ID/name of the table within the scope/code context to query
- *  @param data  - location to copy the previous record of secondary key; must be initialized with a key.
- *  @param len - the maximum length of data to read, must be greater than sizeof(uint64_t)
- *
- *  @return the number of bytes read or -1 if no record found
- */
-int32_t previous_secondary_i128i128( account_name code, account_name scope, table_name table, void* data, uint32_t len );
-
-/**
- *  @param scope - the account scope that will be read, must exist in the transaction scopes list
- *  @param code  - identifies the code that controls write-access to the data
- *  @param table - the ID/name of the table within the scope/code context to query
- *  @param data  - location to copy the upper bound of given secondary key; must be initialized with a key.
- *  @param len - the maximum length of data to read, must be greater than sizeof(uint64_t)
- *
- *  @return the number of bytes read or -1 if no record found
- */
-int32_t upper_bound_secondary_i128i128( account_name code, account_name scope, table_name table, void* data, uint32_t len );
-
-/**
- *  @param scope - the account scope that will be read, must exist in the transaction scopes list
- *  @param code  - identifies the code that controls write-access to the data
- *  @param table - the ID/name of the table within the scope/code context to query
- *  @param data  - location to copy the lower bound of given secondary key; must be initialized with a key.
- *  @param len - the maximum length of data to read, must be greater than sizeof(uint64_t)
- *
- *  @return the number of bytes read or -1 if no record found
- */
-int32_t lower_bound_secondary_i128i128( account_name code, account_name scope, table_name table, void* data, uint32_t len );
-
-
-/**
- * @param scope - the account scope that will be read, must exist in the transaction scopes list
- * @param table - the ID/name of the table within the scope/code context to query
- * @param data - must point to at lest 32 bytes containing {primary,secondary}
- *
- * @return 1 if a record was removed, and 0 if no record with key was found
- */
-int32_t remove_i128i128( account_name scope, table_name table, const void* data );
-/**
- * @param scope - the account scope that will be read, must exist in the transaction scopes list
- * @param table - the ID/name of the table within the scope/code context to query
- * @param data - must point to a at least 32 bytes containing (primary, secondary)
- * @param len - the length of the data
- * @return 1 if a new record was created, 0 if an existing record was updated
- */
-int32_t store_i128i128( account_name scope, table_name table, account_name bta, const void* data, uint32_t len );
-
-/**
- * @param scope - the account scope that will be read, must exist in the transaction scopes list
- * @param table - the ID/name of the table within the scope/code context to query
- * @param data - must to a at least 32 bytes containing (primary, secondary)
- * @param len - the length of the data
- * @return 1 if the record was updated, 0 if no record with key was found
- */
-int32_t update_i128i128( account_name scope, table_name table, account_name bta, const void* data, uint32_t len );
-
-///@}  dbi128i128
-
-/**
- *  @defgroup dbi64i64i64 Triple 64 bit Index table
- *  @brief Interface to a database table with 64 bit primary, secondary and tertiary keys and arbitrary binary data value.
- *  @ingroup databaseC
- *
- *  @param scope - the account where table data will be found
- *  @param code  - the code which owns the table
- *  @param table - the name of the table where record is stored
- *  @param data  - a pointer to memory that is at least 32 bytes long
- *  @param len   - the length of data, must be greater than or equal to 32 bytes
- *
- *  @return the total number of bytes read or -1 for "not found" or "end" where bytes
- *  read includes 24 bytes of the key
- *
- *  These methods assume a database table with records of the form:
- *
- *  ```
- *     struct record {
- *        uint64  primary;
- *        uint64  secondary;
- *        uint64  tertiary;
- *        ... arbitrary data ...
- *     };
- *
- *  ```
- *
- *  You can iterate over these indices with primary index sorting records by { primary, secondary, tertiary },
- *  the secondary index sorting records by { secondary, tertiary } and the tertiary index sorting records by
- *  { tertiary }.
- *
- *  @see table class in C++ API
- *
- *  Example
- *  @code
- *  struct test_model3xi64 {
- *         uint64_t a;
- *         uint64_t b;
- *         uint64_t c;
- *         uint64_t name;
- *  };
- *
- *  test_model3xi64 alice{ 0, 0, 0, N(alice) };
- *  test_model3xi64 bob{ 1, 1, 1, N(bob) };
- *  test_model3xi64 carol{ 2, 2, 2, N(carol) };
- *  test_model3xi64 dave{ 3, 3, 3, N(dave) };
- *
- *  int32_t res = store_i64i64i64(CurrentCode(), N(table_name), &alice, sizeof(test_model3xi64));
- *  res = store_i64i64i64(CurrentCode(), N(table_name), &bob, sizeof(test_model3xi64));
- *  res = store_i64i64i64(CurrentCode(), N(table_name), &carol, sizeof(test_model3xi64));
- *  res = store_i64i64i64(CurrentCode(), N(table_name), &dave, sizeof(test_model3xi64));
- *
- *  test_model3xi64 query;
- *  query.a = 0;
- *  res = load_primary_i64i64i64(CurrentCode(), CurrentCode(), N(table_name), &query, sizeof(test_model3xi64));
- *  ASSERT(res == sizeof(test_model3xi64) && query.name == N(alice), "load");
- *
- *  res = front_primary_i64i64i64(CurrentCode(), CurrentCode(), N(table_name), &query, sizeof(test_model3xi64));
- *  ASSERT(res == sizeof(test_model3xi64) && query.name == N(dave), "front");
- *
- *  res = back_primary_i64i64i64(CurrentCode(), CurrentCode(), N(table_name), &query, sizeof(test_model3xi64));
- *  ASSERT(res == sizeof(test_model3xi64) && query.name == N(alice), "back");
- *
- *  res = previous_primary_i64i64i64(CurrentCode(), CurrentCode(), N(table_name), &query, sizeof(test_model3xi64));
- *  ASSERT(res == sizeof(test_model3xi64) && query.name == N(bob), "previous");
- *
- *  res = next_primary_i64i64i64(CurrentCode(), CurrentCode(), N(table_name), &query, sizeof(test_model3xi64));
- *  ASSERT(res == sizeof(test_model3xi64) && query.name == N(alice), "next");*
- *
- *  @endcode
- *  @{
- */
-
-/**
- * @param scope - the account scope that will be read, must exist in the transaction scopes list
- * @param code - the code which owns the table
- * @param table - the ID/name of the table within the current scope/code context to modify
- * @param data - location to copy the record, must be initialized with the (primary,secondary,tertiary) to load
- * @param len - length of record to copy
- * @return the number of bytes read, -1 if key was not found
- *
- * @pre data is a valid pointer to a range of memory at least len bytes long
- * @pre *((uint64_t*)data) stores the primary key
- * @pre scope is declared by the current transaction
- * @pre this method is being called from an apply context (not validate or precondition)
- *
- * @post data will be initialized with the len bytes of record matching the key.
- *
- * @throw if called with an invalid precondition execution will be aborted
- *
- */
-int32_t load_primary_i64i64i64( account_name code, account_name scope, table_name table, void* data, uint32_t len );
-
-/**
- *  @param scope - the account scope that will be read, must exist in the transaction scopes list
- *  @param code  - identifies the code that controls write-access to the data
- *  @param table - the ID/name of the table within the scope/code context to query
- *  @param data  - location to copy the front record of primary key
- *  @param len - the maximum length of data to read, must be greater than sizeof(uint64_t)
- *
- *  @return the number of bytes read or -1 if no record found
- */
-int32_t front_primary_i64i64i64( account_name code, account_name scope, table_name table, void* data, uint32_t len );
-
-/**
- *  @param scope - the account scope that will be read, must exist in the transaction scopes list
- *  @param code  - identifies the code that controls write-access to the data
- *  @param table - the ID/name of the table within the scope/code context to query
- *  @param data  - location to copy the back record of primary key
- *  @param len - the maximum length of data to read, must be greater than sizeof(uint64_t)
- *
- *  @return the number of bytes read or -1 if no record found
- */
-int32_t back_primary_i64i64i64( account_name code, account_name scope, table_name table, void* data, uint32_t len );
-
-/**
- *  @param scope - the account scope that will be read, must exist in the transaction scopes list
- *  @param code  - identifies the code that controls write-access to the data
- *  @param table - the ID/name of the table within the scope/code context to query
- *  @param data  - location to copy the next record of primary key; must be initialized with a key value
- *  @param len - the maximum length of data to read, must be greater than sizeof(uint64_t)
- *
- *  @return the number of bytes read or -1 if no record found
- */
-int32_t next_primary_i64i64i64( account_name code, account_name scope, table_name table, void* data, uint32_t len );
-
-/**
- *  @param scope - the account scope that will be read, must exist in the transaction scopes list
- *  @param code  - identifies the code that controls write-access to the data
- *  @param table - the ID/name of the table within the scope/code context to query
- *  @param data  - location to copy the previous record of primary key; must be initialized with a key value
- *  @param len - the maximum length of data to read, must be greater than sizeof(uint64_t)
- *
- *  @return the number of bytes read or -1 if no record found
- */
-int32_t previous_primary_i64i64i64( account_name code, account_name scope, table_name table, void* data, uint32_t len );
-
-/**
- *  @param scope - the account scope that will be read, must exist in the transaction scopes list
- *  @param code  - identifies the code that controls write-access to the data
- *  @param table - the ID/name of the table within the scope/code context to query
- *  @param data  - location to copy the upper bound of a primary key; must be initialized with a key value
- *  @param len - the maximum length of data to read, must be greater than sizeof(uint64_t)
- *
- *  @return the number of bytes read or -1 if no record found
- */
-int32_t upper_bound_primary_i64i64i64( account_name code, account_name scope, table_name table, void* data, uint32_t len );
-
-/**
- *  @param scope - the account scope that will be read, must exist in the transaction scopes list
- *  @param code  - identifies the code that controls write-access to the data
- *  @param table - the ID/name of the table within the scope/code context to query
- *  @param data  - location to copy the lower bound of primary key; must be initialized with a key value
- *  @param len - the maximum length of data to read, must be greater than sizeof(uint64_t)
- *
- *  @return the number of bytes read or -1 if no record found
- */
-int32_t lower_bound_primary_i64i64i64( account_name code, account_name scope, table_name table, void* data, uint32_t len );
-
-/**
- * @param scope - the account scope that will be read, must exist in the transaction scopes list
- * @param code - the code which owns the table
- * @param table - the ID/name of the table within the current scope/code context to modify
- * @param data - location to copy the record, must be initialized with the (secondary,tertiary) to load
- * @param len - length of record to copy
- * @return the number of bytes read, -1 if key was not found
- *
-  * @pre data is a valid pointer to a range of memory at least len bytes long
- * @pre *((uint64_t*)data) stores the secondary key
- * @pre scope is declared by the current transaction
- * @pre this method is being called from an apply context (not validate or precondition)
- *
- * @post data will be initialized with the len bytes of record matching the key.
- *
- * @throw if called with an invalid precondition execution will be aborted
- *
- */
-int32_t load_secondary_i64i64i64( account_name code, account_name scope, table_name table, void* data, uint32_t len );
-
-/**
- *  @param scope - the account scope that will be read, must exist in the transaction scopes list
- *  @param code  - identifies the code that controls write-access to the data
- *  @param table - the ID/name of the table within the scope/code context to query
- *  @param data  - location to copy the front record of a secondary key
- *  @param len - the maximum length of data to read, must be greater than sizeof(uint64_t)
- *
- *  @return the number of bytes read or -1 if no record found
- */
-int32_t front_secondary_i64i64i64( account_name code, account_name scope, table_name table, void* data, uint32_t len );
-
-/**
- *  @param scope - the account scope that will be read, must exist in the transaction scopes list
- *  @param code  - identifies the code that controls write-access to the data
- *  @param table - the ID/name of the table within the scope/code context to query
- *  @param data  - location to copy the back record of secondary key
- *  @param len - the maximum length of data to read, must be greater than sizeof(uint64_t)
- *
- *  @return the number of bytes read or -1 if no record found
- */
-int32_t back_secondary_i64i64i64( account_name code, account_name scope, table_name table, void* data, uint32_t len );
-
-/**
- *  @param scope - the account scope that will be read, must exist in the transaction scopes list
- *  @param code  - identifies the code that controls write-access to the data
- *  @param table - the ID/name of the table within the scope/code context to query
- *  @param data  - location to copy the next record; must be initialized with a key value
- *  @param len - the maximum length of data to read, must be greater than sizeof(uint64_t)
- *
- *  @return the number of bytes read or -1 if no record found
- */
-int32_t next_secondary_i64i64i64( account_name code, account_name scope, table_name table, void* data, uint32_t len );
-
-/**
- *  @param scope - the account scope that will be read, must exist in the transaction scopes list
- *  @param code  - identifies the code that controls write-access to the data
- *  @param table - the ID/name of the table within the scope/code context to query
- *  @param data  - location to copy the previous record; must be initialized with a key value
- *  @param len - the maximum length of data to read, must be greater than sizeof(uint64_t)
- *
- *  @return the number of bytes read or -1 if no record found
- */
-int32_t previous_secondary_i64i64i64( account_name code, account_name scope, table_name table, void* data, uint32_t len );
-
-/**
- *  @param scope - the account scope that will be read, must exist in the transaction scopes list
- *  @param code  - identifies the code that controls write-access to the data
- *  @param table - the ID/name of the table within the scope/code context to query
- *  @param data  - location to copy the upper bound of tertiary key; must be initialized with a key value
- *  @param len - the maximum length of data to read, must be greater than sizeof(uint64_t)
- *
- *  @return the number of bytes read or -1 if no record found
- */
-int32_t upper_bound_secondary_i64i64i64( account_name code, account_name scope, table_name table, void* data, uint32_t len );
-
-/**
- *  @param scope - the account scope that will be read, must exist in the transaction scopes list
- *  @param code  - identifies the code that controls write-access to the data
- *  @param table - the ID/name of the table within the scope/code context to query
- *  @param data  - location to copy the lower bound of secondary key; must be initialized with a key value
- *  @param len - the maximum length of data to read, must be greater than sizeof(uint64_t)
- *
- *  @return the number of bytes read or -1 if no record found
- */
-int32_t lower_bound_secondary_i64i64i64( account_name code, account_name scope, table_name table, void* data, uint32_t len );
-
-/**
- * @param scope - the account scope that will be read, must exist in the transaction scopes list
- * @param code - the code which owns the table
- * @param table - the ID/name of the table within the current scope/code context to modify
- * @param data - location to copy the record, must be initialized with the (tertiary) to load
- * @param len - length of record to copy
- * @return the number of bytes read, -1 if key was not found
- *
- * @pre data is a valid pointer to a range of memory at least len bytes long
- * @pre *((uint64_t*)data) stores the tertiary key
- * @pre scope is declared by the current transaction
- * @pre this method is being called from an apply context (not validate or precondition)
- *
- * @post data will be initialized with the len bytes of record matching the key.
- *
- * @throw if called with an invalid precondition execution will be aborted
- *
- */
-int32_t load_tertiary_i64i64i64( account_name code, account_name scope, table_name table, void* data, uint32_t len );
-
-/**
- *  @param scope - the account scope that will be read, must exist in the transaction scopes list
- *  @param code  - identifies the code that controls write-access to the data
- *  @param table - the ID/name of the table within the scope/code context to query
- *  @param data  - location to copy the front record of a tertiary key
- *  @param len - the maximum length of data to read, must be greater than sizeof(uint64_t)
- *
- *  @return the number of bytes read or -1 if no record found
- */
-int32_t front_tertiary_i64i64i64( account_name code, account_name scope, table_name table, void* data, uint32_t len );
-
-/**
- *  @param scope - the account scope that will be read, must exist in the transaction scopes list
- *  @param code  - identifies the code that controls write-access to the data
- *  @param table - the ID/name of the table within the scope/code context to query
- *  @param data  - location to copy the back record of a tertiary key
- *  @param len - the maximum length of data to read, must be greater than sizeof(uint64_t)
- *
- *  @return the number of bytes read or -1 if no record found
- */
-int32_t back_tertiary_i64i64i64( account_name code, account_name scope, table_name table, void* data, uint32_t len );
-
-/**
- *  @param scope - the account scope that will be read, must exist in the transaction scopes list
- *  @param code  - identifies the code that controls write-access to the data
- *  @param table - the ID/name of the table within the scope/code context to query
- *  @param data  - location to copy the next record; must be initialized with a key value
- *  @param len - the maximum length of data to read, must be greater than sizeof(uint64_t)
- *
- *  @return the number of bytes read or -1 if no record found
- */
-int32_t next_tertiary_i64i64i64( account_name code, account_name scope, table_name table, void* data, uint32_t len );
-
-/**
- *  @param scope - the account scope that will be read, must exist in the transaction scopes list
- *  @param code  - identifies the code that controls write-access to the data
- *  @param table - the ID/name of the table within the scope/code context to query
- *  @param data  - location to copy the previous record; must be initialized with a key value
- *  @param len - the maximum length of data to read, must be greater than sizeof(uint64_t)
- *
- *  @return the number of bytes read or -1 if no record found
- */
-int32_t previous_tertiary_i64i64i64( account_name code, account_name scope, table_name table, void* data, uint32_t len );
-
-/**
- *  @param scope - the account scope that will be read, must exist in the transaction scopes list
- *  @param code  - identifies the code that controls write-access to the data
- *  @param table - the ID/name of the table within the scope/code context to query
- *  @param data  - location to copy the upper bound of tertiary key; must be initialized with a key value
- *  @param len - the maximum length of data to read, must be greater than sizeof(uint64_t)
- *
- *  @return the number of bytes read or -1 if no record found
- */
-int32_t upper_bound_tertiary_i64i64i64( account_name code, account_name scope, table_name table, void* data, uint32_t len );
-
-/**
- *  @param scope - the account scope that will be read, must exist in the transaction scopes list
- *  @param code  - identifies the code that controls write-access to the data
- *  @param table - the ID/name of the table within the scope/code context to query
- *  @param data  - location to copy the lower bound of tertiary key; must be initialized with a key value
- *  @param len - the maximum length of data to read, must be greater than sizeof(uint64_t)
- *
- *  @return the number of bytes read or -1 if no record found
- */
-int32_t lower_bound_tertiary_i64i64i64( account_name code, account_name scope, table_name table, void* data, uint32_t len );
-
-/**
- * @param scope - the account scope that will be read, must exist in the transaction scopes list
- * @param table - the name of table where record is stored
- * @param data - must point to at least 24 bytes containing {primary,secondary,tertiary}
- *
- * @return 1 if a record was removed, and 0 if no record with key was found
- */
-int32_t remove_i64i64i64( account_name scope, table_name table, const void* data );
-/**
- * @param scope - the account scope that will be read, must exist in the transaction scopes list
- * @param table - the name of table where record is stored
- * @param data - must point to at least 24 bytes containing (primary,secondary,tertiary)
- * @param len - length of the data
- * @return 1 if a new record was created, 0 if an existing record was updated
- */
-int32_t store_i64i64i64( account_name scope, table_name table, account_name bta, const void* data, uint32_t len );
-
-/**
- * @param scope - the account scope that will be read, must exist in the transaction scopes list
- * @param table - the name of table where record is stored
- * @param data - must point to at least 24 bytes containing (primary,secondary,tertiary)
- * @param len - length of the data
- * @return 1 if the record was updated, 0 if no record with key was found
- */
-int32_t update_i64i64i64( account_name scope, table_name table, account_name bta, const void* data, uint32_t len );
-///@}  dbi64i64i64
-
->>>>>>> c7f4d8ad
 int32_t db_store_i64(account_name scope, table_name table, account_name payer, uint64_t id,  const void* data, uint32_t len);
 void db_update_i64(int32_t iterator, account_name payer, const void* data, uint32_t len);
 void db_remove_i64(int32_t iterator);
