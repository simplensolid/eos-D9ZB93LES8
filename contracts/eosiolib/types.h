/**
 *  @file
 *  @copyright defined in eos/LICENSE.txt
 */
#pragma once

#include <stdint.h>
#include <wchar.h>

#ifdef __cplusplus
extern "C" {
#endif

/**
 *  @defgroup types Builtin Types
 *  @ingroup contractdev
 *  @brief Specifies builtin types, typedefs and aliases
 *
 *  @{
 */

/**
 * @brief Name of an account
 * @details Name of an account
 */
typedef uint64_t account_name;

/**
 * @brief Name of a permission
 * @details Name of an account
 */
typedef uint64_t permission_name;

/**
 * @brief Name of a token
 * @details Name of a token
 */
typedef uint64_t token_name;

/**
 * @brief Name of a table
 * @details Name of atable
 */
typedef uint64_t table_name;

/**
 * @brief Time
 * @details Time
 */
typedef uint32_t time;
<<<<<<< HEAD

/**
 * @brief Name of a scope
 * @details Name of a scope
 */
=======
typedef uint32_t block_timestamp;
>>>>>>> bf0db378
typedef uint64_t scope_name;

/**
 * @brief Name of an action
 * @details Name of an action
 */
typedef uint64_t action_name;

/**
 * @brief Identifier for a region
 * @details Identifier for a region
 */
typedef uint16_t region_id;


/**
 * @brief Name of a symbol
 * @details Name of a symbol
 */
typedef uint64_t asset_symbol;

/**
 * @brief Type of an asset amount
 * @details Type of an asset amount
 */
typedef int64_t share_type;

/**
 * @brief Type of a permission weight
 * @details Type of a permission weight
 */
typedef uint16_t weight_type;

/**
 * @brief Macro to align/overalign a type to ensure calls to intrinsics with pointers/references are properly aligned 
 * @details Macro to align/overalign a type to ensure calls to intrinsics with pointers/references are properly aligned 
 */

#define ALIGNED(X) __attribute__ ((aligned (16))) X

/**
 * @brief EOSIO Public Key
 * @details EOSIO Public Key. It is 34 bytes.
 */
struct public_key {
   char data[34];
};

/**
 * @brief EOSIO Signature
 * @details EOSIO Signature. It is 66 bytes.
 */
struct signature {
   uint8_t data[66];
};

/**
 * @brief 256-bit hash
 * @details 256-bit hash
 */
struct ALIGNED(checksum256) {
   uint8_t hash[32];
};

/**
 * @brief 160-bit hash
 * @details 160-bit hash
 */
struct ALIGNED(checksum160) {
   uint8_t hash[20];
};

/**
 * @brief 512-bit hash
 * @details 512-bit hash
 */
struct ALIGNED(checksum512) {
   uint8_t hash[64];
};

/**
 * @brief Fixed Size String (16 bytes)
 * @details Fixed Size String (16 bytes)
 */ 
struct fixed_string16 {
   uint8_t len;
   char str[16];
};

/**
 * @brief Type of EOSIO Transaction Id
 * @details Type of EOSIO Transaction Id. It is 256-bit hash
 */
typedef struct checksum256 transaction_id_type;
typedef struct checksum256 block_id_type;

/**
 * @brief Type of EOSIO Field Name
 * @details Type of EOSIO Field Name. It is Fixed Size String (16 bytes)
 */
typedef struct fixed_string16 field_name;

/**
 * @brief Fixed Size String (32 bytes)
 * @details Fixed Size String (32 bytes)
 */ 
struct fixed_string32 {
   uint8_t len;
   char str[32];
};

/**
 * @brief Type of EOSIO Type Name
 * @details Type of EOSIO Type Name. It is Fixed Size String (32 bytes)
 */
typedef struct fixed_string32 type_name;

/**
 * @brief Type of EOSIO Account Permission
 * @details Type of EOSIO Account Permission. It consists of the owner name and the permission name.
 */
struct account_permission {
   account_name account;
   permission_name permission;
};

#ifdef __cplusplus
} /// extern "C"
#endif
/// @}<|MERGE_RESOLUTION|>--- conflicted
+++ resolved
@@ -48,15 +48,12 @@
  * @details Time
  */
 typedef uint32_t time;
-<<<<<<< HEAD
+typedef uint32_t block_timestamp;
 
 /**
  * @brief Name of a scope
  * @details Name of a scope
  */
-=======
-typedef uint32_t block_timestamp;
->>>>>>> bf0db378
 typedef uint64_t scope_name;
 
 /**
@@ -91,8 +88,8 @@
 typedef uint16_t weight_type;
 
 /**
- * @brief Macro to align/overalign a type to ensure calls to intrinsics with pointers/references are properly aligned 
- * @details Macro to align/overalign a type to ensure calls to intrinsics with pointers/references are properly aligned 
+ * @brief Macro to align/overalign a type to ensure calls to intrinsics with pointers/references are properly aligned
+ * @details Macro to align/overalign a type to ensure calls to intrinsics with pointers/references are properly aligned
  */
 
 #define ALIGNED(X) __attribute__ ((aligned (16))) X
@@ -140,7 +137,7 @@
 /**
  * @brief Fixed Size String (16 bytes)
  * @details Fixed Size String (16 bytes)
- */ 
+ */
 struct fixed_string16 {
    uint8_t len;
    char str[16];
@@ -162,7 +159,7 @@
 /**
  * @brief Fixed Size String (32 bytes)
  * @details Fixed Size String (32 bytes)
- */ 
+ */
 struct fixed_string32 {
    uint8_t len;
    char str[32];
