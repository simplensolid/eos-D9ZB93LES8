--- conflicted
+++ resolved
@@ -44,7 +44,6 @@
 ./b2 install
 ```
 
-<<<<<<< HEAD
 Install [secp256k1-zkp (Cryptonomex branch)](https://github.com/cryptonomex/secp256k1-zkp.git):
         
 ```commandline
@@ -56,14 +55,6 @@
 make
 sudo make install
 ```
-=======
-### Installing Dependencies
-Eos has the following external dependencies, which must be installed on your system:
- - Boost 1.64
- - OpenSSL
- - LLVM 4.0 (Ubuntu users must install llvm-4.0 packages from https://apt.llvm.org/)
- - [secp256k1-zkp (Cryptonomex branch)](https://github.com/cryptonomex/secp256k1-zkp.git)
->>>>>>> 7b745f9d
 
 ### LLVM with WASM build target
 
@@ -316,9 +307,7 @@
 docker-compose -f Docker/docker-compose.yml up
 ```
 
-<<<<<<< HEAD
 Get chain info
-=======
 Also, to use the WASM compiler, eos has an external dependency on 
  - [binaryen](https://github.com/WebAssembly/binaryen.git)
    * need to checkout tag 1.37.14
@@ -328,7 +317,6 @@
 ### Using the WASM compiler to perform a full build of the project
 
 For example:
->>>>>>> 7b745f9d
 
 ```
 curl http://127.0.0.1:8888/v1/chain/get_info
