import copy
import subprocess
import time
import glob
import shutil
import os
import re
import string
import signal
import datetime
import sys
import random
import json

from core_symbol import CORE_SYMBOL
from testUtils import Utils
from testUtils import Account
from Node import BlockType
from Node import Node
from WalletMgr import WalletMgr

# Protocol Feature Setup Policy
class PFSetupPolicy:
    NONE = 0
    PREACTIVATE_FEATURE_ONLY = 1
    FULL = 2 # This will only happen if the cluster is bootstrapped (i.e. dontBootstrap == False)
    @staticmethod
    def hasPreactivateFeature(policy):
        return policy == PFSetupPolicy.PREACTIVATE_FEATURE_ONLY or \
                policy == PFSetupPolicy.FULL
    @staticmethod
    def isValid(policy):
        return policy == PFSetupPolicy.NONE or \
               policy == PFSetupPolicy.PREACTIVATE_FEATURE_ONLY or \
               policy == PFSetupPolicy.FULL

# pylint: disable=too-many-instance-attributes
# pylint: disable=too-many-public-methods
class Cluster(object):
    __chainSyncStrategies=Utils.getChainStrategies()
    __chainSyncStrategy=None
    __WalletName="MyWallet"
    __localHost="localhost"
    __BiosHost="localhost"
    __BiosPort=8788
    __LauncherCmdArr=[]
    __bootlog="eosio-ignition-wd/bootlog.txt"
    __configDir="etc/eosio/"
    __dataDir="var/lib/"

    # pylint: disable=too-many-arguments
    # walletd [True|False] Is keosd running. If not load the wallet plugin
    def __init__(self, walletd=False, localCluster=True, host="localhost", port=8888, walletHost="localhost", walletPort=9899, enableMongo=False
                 , mongoHost="localhost", mongoPort=27017, mongoDb="EOStest", defproduceraPrvtKey=None, defproducerbPrvtKey=None, staging=False):
        """Cluster container.
        walletd [True|False] Is wallet keosd running. If not load the wallet plugin
        localCluster [True|False] Is cluster local to host.
        host: eos server host
        port: eos server port
        walletHost: eos wallet host
        walletPort: wos wallet port
        enableMongo: Include mongoDb support, configures eos mongo plugin
        mongoHost: MongoDB host
        mongoPort: MongoDB port
        defproduceraPrvtKey: Defproducera account private key
        defproducerbPrvtKey: Defproducerb account private key
        """
        self.accounts={}
        self.nodes={}
        self.localCluster=localCluster
        self.wallet=None
        self.walletd=walletd
        self.enableMongo=enableMongo
        self.mongoHost=mongoHost
        self.mongoPort=mongoPort
        self.mongoDb=mongoDb
        self.walletMgr=None
        self.host=host
        self.port=port
        self.walletHost=walletHost
        self.walletPort=walletPort
        self.mongoEndpointArgs=""
        self.mongoUri=""
        if self.enableMongo:
            self.mongoUri="mongodb://%s:%d/%s" % (mongoHost, mongoPort, mongoDb)
            self.mongoEndpointArgs += "--host %s --port %d %s" % (mongoHost, mongoPort, mongoDb)
        self.staging=staging
        # init accounts
        self.defProducerAccounts={}
        self.defproduceraAccount=self.defProducerAccounts["defproducera"]= Account("defproducera")
        self.defproducerbAccount=self.defProducerAccounts["defproducerb"]= Account("defproducerb")
        self.eosioAccount=self.defProducerAccounts["eosio"]= Account("eosio")

        self.defproduceraAccount.ownerPrivateKey=defproduceraPrvtKey
        self.defproduceraAccount.activePrivateKey=defproduceraPrvtKey
        self.defproducerbAccount.ownerPrivateKey=defproducerbPrvtKey
        self.defproducerbAccount.activePrivateKey=defproducerbPrvtKey

        self.useBiosBootFile=False
        self.filesToCleanup=[]
        self.alternateVersionLabels=Cluster.__defaultAlternateVersionLabels()


    def setChainStrategy(self, chainSyncStrategy=Utils.SyncReplayTag):
        self.__chainSyncStrategy=self.__chainSyncStrategies.get(chainSyncStrategy)
        if self.__chainSyncStrategy is None:
            self.__chainSyncStrategy=self.__chainSyncStrategies.get("none")

    def setWalletMgr(self, walletMgr):
        self.walletMgr=walletMgr

    @staticmethod
    def __defaultAlternateVersionLabels():
        """Return a labels dictionary with just the "current" label to path set."""
        labels={}
        labels["current"]="./"
        return labels

    def setAlternateVersionLabels(self, file):
        """From the provided file return a dictionary of labels to paths."""
        Utils.Print("alternate file=%s" % (file))
        self.alternateVersionLabels=Cluster.__defaultAlternateVersionLabels()
        if file is None:
            # only have "current"
            return
        if not os.path.exists(file):
            Utils.errorExit("Alternate Version Labels file \"%s\" does not exist" % (file))
        with open(file, 'r') as f:
            content=f.read()
            p=re.compile(r'^\s*(\w+)\s*=\s*([^\s](?:.*[^\s])?)\s*$', re.MULTILINE)
            all=p.findall(content)
            for match in all:
                label=match[0]
                path=match[1]
                if label=="current":
                    Utils.Print("ERROR: cannot overwrite default label %s with path=%s" % (label, path))
                    continue
                self.alternateVersionLabels[label]=path
                if Utils.Debug: Utils.Print("Version label \"%s\" maps to \"%s\"" % (label, path))

    # launch local nodes and set self.nodes
    # pylint: disable=too-many-locals
    # pylint: disable=too-many-return-statements
    # pylint: disable=too-many-branches
    # pylint: disable=too-many-statements
    def launch(self, pnodes=1, totalNodes=1, prodCount=1, topo="mesh", p2pPlugin="net", delay=1, onlyBios=False, dontBootstrap=False,
<<<<<<< HEAD
               totalProducers=None, extraNodeosArgs=None, useBiosBootFile=True, specificExtraNodeosArgs=None,
               pfSetupPolicy = PFSetupPolicy.FULL):
=======
               totalProducers=None, extraNodeosArgs=None, useBiosBootFile=True, specificExtraNodeosArgs=None, alternateVersionLabelsFile=None,
               associatedNodeLabels=None):
>>>>>>> b364446d
        """Launch cluster.
        pnodes: producer nodes count
        totalNodes: producer + non-producer nodes count
        prodCount: producers per producer node count
        topo: cluster topology (as defined by launcher, and "bridge" shape that is specific to this launch method)
        delay: delay between individual nodes launch (as defined by launcher)
          delay 0 exposes a bootstrap bug where producer handover may have a large gap confusing nodes and bringing system to a halt.
        onlyBios: When true, only loads the bios contract (and not more full bootstrapping).
        dontBootstrap: When true, don't do any bootstrapping at all. (even bios is not uploaded)
        extraNodeosArgs: string of arguments to pass through to each nodoes instance (via --nodeos flag on launcher)
        useBiosBootFile: determines which of two bootstrap methods is used (when both dontBootstrap and onlyBios are false).
          The default value of true uses the bios_boot.sh file generated by the launcher.
          A value of false uses manual bootstrapping in this script, which does not do things like stake votes for producers.
        specificExtraNodeosArgs: dictionary of arguments to pass to a specific node (via --specific-num and
                                 --specific-nodeos flags on launcher), example: { "5" : "--plugin eosio::test_control_api_plugin" }
<<<<<<< HEAD
        pfSetupPolicy: determine the protocol feature setup policy (none, preactivate_feature_only, or full)
        """
        assert(isinstance(topo, str))
        assert PFSetupPolicy.isValid(pfSetupPolicy)
=======
        alternateVersionLabelsFile: Supply an alternate version labels file to use with associatedNodeLabels.
        associatedNodeLabels: Supply a dictionary of node numbers to use an alternate label for a specific node.
        """
        assert(isinstance(topo, str))
        if alternateVersionLabelsFile is not None:
            assert(isinstance(alternateVersionLabelsFile, str))
        elif associatedNodeLabels is not None:
            associatedNodeLabels=None    # need to supply alternateVersionLabelsFile to use labels

        if associatedNodeLabels is not None:
            assert(isinstance(associatedNodeLabels, dict))
            Utils.Print("associatedNodeLabels size=%s" % (len(associatedNodeLabels)))
        Utils.Print("alternateVersionLabelsFile=%s" % (alternateVersionLabelsFile))
>>>>>>> b364446d

        if not self.localCluster:
            Utils.Print("WARNING: Cluster not local, not launching %s." % (Utils.EosServerName))
            return True

        if len(self.nodes) > 0:
            raise RuntimeError("Cluster already running.")

        if pnodes > totalNodes:
            raise RuntimeError("totalNodes (%d) must be equal to or greater than pnodes(%d)." % (totalNodes, pnodes))

        if self.walletMgr is None:
            self.walletMgr=WalletMgr(True)

        producerFlag=""
        if totalProducers:
            assert(isinstance(totalProducers, (str,int)))
            producerFlag="--producers %s" % (totalProducers)

        self.setAlternateVersionLabels(alternateVersionLabelsFile)

        tries = 30
        while not Utils.arePortsAvailable(set(range(self.port, self.port+totalNodes+1))):
            Utils.Print("ERROR: Another process is listening on nodeos default port. wait...")
            if tries == 0:
                return False
            tries = tries - 1
            time.sleep(2)

        cmd="%s -p %s -n %s -d %s -i %s -f --p2p-plugin %s %s" % (
            Utils.EosLauncherPath, pnodes, totalNodes, delay, datetime.datetime.utcnow().strftime("%Y-%m-%dT%H:%M:%S.%f")[:-3],
            p2pPlugin, producerFlag)
        cmdArr=cmd.split()
        if self.staging:
            cmdArr.append("--nogen")

        nodeosArgs="--max-transaction-time -1 --abi-serializer-max-time-ms 990000 --filter-on * --p2p-max-nodes-per-host %d" % (totalNodes)
        if not self.walletd:
            nodeosArgs += " --plugin eosio::wallet_api_plugin"
        if self.enableMongo:
            nodeosArgs += " --plugin eosio::mongo_db_plugin --mongodb-wipe --delete-all-blocks --mongodb-uri %s" % self.mongoUri
        if extraNodeosArgs is not None:
            assert(isinstance(extraNodeosArgs, str))
            nodeosArgs += extraNodeosArgs
        if Utils.Debug:
            nodeosArgs += " --contracts-console"
        if PFSetupPolicy.hasPreactivateFeature(pfSetupPolicy):
            nodeosArgs += " --plugin eosio::producer_api_plugin"

        if nodeosArgs:
            cmdArr.append("--nodeos")
            cmdArr.append(nodeosArgs)

        if specificExtraNodeosArgs is not None:
            assert(isinstance(specificExtraNodeosArgs, dict))
            for nodeNum,arg in specificExtraNodeosArgs.items():
                assert(isinstance(nodeNum, (str,int)))
                assert(isinstance(arg, str))
                cmdArr.append("--specific-num")
                cmdArr.append(str(nodeNum))
                cmdArr.append("--specific-nodeos")
                cmdArr.append(arg)

        cmdArr.append("--max-block-cpu-usage")
        cmdArr.append(str(160000000))
        cmdArr.append("--max-transaction-cpu-usage")
        cmdArr.append(str(150000000))

        if associatedNodeLabels is not None:
            for nodeNum,label in associatedNodeLabels.items():
                assert(isinstance(nodeNum, (str,int)))
                assert(isinstance(label, str))
                path=self.alternateVersionLabels.get(label)
                if path is None:
                    Utils.errorExit("associatedNodeLabels passed in indicates label %s for node num %s, but it was not identified in %s" % (label, nodeNum, alternateVersionLabelsFile))
                cmdArr.append("--spcfc-inst-num")
                cmdArr.append(str(nodeNum))
                cmdArr.append("--spcfc-inst-nodeos")
                cmdArr.append(path)

        # must be last cmdArr.append before subprocess.call, so that everything is on the command line
        # before constructing the shape.json file for "bridge"
        if topo=="bridge":
            shapeFilePrefix="shape_bridge"
            shapeFile=shapeFilePrefix+".json"
            cmdArrForOutput=copy.deepcopy(cmdArr)
            cmdArrForOutput.append("--output")
            cmdArrForOutput.append(shapeFile)
            s=" ".join(cmdArrForOutput)
            if Utils.Debug: Utils.Print("cmd: %s" % (s))
            if 0 != subprocess.call(cmdArrForOutput):
                Utils.Print("ERROR: Launcher failed to create shape file \"%s\"." % (shapeFile))
                return False

            f = open(shapeFile, "r")
            shapeFileJsonStr = f.read()
            f.close()
            shapeFileObject = json.loads(shapeFileJsonStr)
            Utils.Print("shapeFileObject=%s" % (shapeFileObject))
            # retrieve the nodes, which as a map of node name to node definition, which the fc library prints out as
            # an array of array, the first level of arrays is the pair entries of the map, the second is an array
            # of two entries - [ <first>, <second> ] with first being the name and second being the node definition
            shapeFileNodes = shapeFileObject["nodes"]

            numProducers=totalProducers if totalProducers is not None else totalNodes
            maxProducers=ord('z')-ord('a')+1
            assert numProducers<maxProducers, \
                   "ERROR: topo of %s assumes names of \"defproducera\" to \"defproducerz\", so must have at most %d producers" % \
                    (topo,maxProducers)

            # will make a map to node object to make identification easier
            biosNodeObject=None
            bridgeNodes={}
            producerNodes={}
            producers=[]
            for append in range(ord('a'),ord('a')+numProducers):
                name="defproducer" + chr(append)
                producers.append(name)

            # first group starts at 0
            secondGroupStart=int((numProducers+1)/2)
            producerGroup1=[]
            producerGroup2=[]

            Utils.Print("producers=%s" % (producers))
            shapeFileNodeMap = {}
            def getNodeNum(nodeName):
                p=re.compile(r'^testnet_(\d+)$')
                m=p.match(nodeName)
                return int(m.group(1))

            for shapeFileNodePair in shapeFileNodes:
                assert(len(shapeFileNodePair)==2)
                nodeName=shapeFileNodePair[0]
                shapeFileNode=shapeFileNodePair[1]
                shapeFileNodeMap[nodeName]=shapeFileNode
                Utils.Print("name=%s, shapeFileNode=%s" % (nodeName, shapeFileNodeMap[shapeFileNodePair[0]]))
                if nodeName=="bios":
                    biosNodeObject=shapeFileNode
                    continue
                nodeNum=getNodeNum(nodeName)
                Utils.Print("nodeNum=%d, shapeFileNode=%s" % (nodeNum, shapeFileNode))
                assert("producers" in shapeFileNode)
                shapeFileNodeProds=shapeFileNode["producers"]
                numNodeProducers=len(shapeFileNodeProds)
                if (numNodeProducers==0):
                    bridgeNodes[nodeName]=shapeFileNode
                else:
                    producerNodes[nodeName]=shapeFileNode
                    group=None
                    # go through all the producers for this node and determine which group on the bridged network they are in
                    for shapeFileNodeProd in shapeFileNodeProds:
                        producerIndex=0
                        for prod in producers:
                            if prod==shapeFileNodeProd:
                                break
                            producerIndex+=1

                        prodGroup=None
                        if producerIndex<secondGroupStart:
                            prodGroup=1
                            if group is None:
                                group=prodGroup
                                producerGroup1.append(nodeName)
                                Utils.Print("Group1 grouping producerIndex=%s, secondGroupStart=%s" % (producerIndex,secondGroupStart))
                        else:
                            prodGroup=2
                            if group is None:
                                group=prodGroup
                                producerGroup2.append(nodeName)
                                Utils.Print("Group2 grouping producerIndex=%s, secondGroupStart=%s" % (producerIndex,secondGroupStart))
                        if group!=prodGroup:
                            Utils.errorExit("Node configuration not consistent with \"bridge\" topology. Node %s has producers that fall into both halves of the bridged network" % (nodeName))

            for _,bridgeNode in bridgeNodes.items():
                bridgeNode["peers"]=[]
                for prodName in producerNodes:
                    bridgeNode["peers"].append(prodName)

            def connectGroup(group, producerNodes, bridgeNodes) :
                groupStr=""
                for nodeName in group:
                    groupStr+=nodeName+", "
                    prodNode=producerNodes[nodeName]
                    prodNode["peers"]=[i for i in group if i!=nodeName]
                    for bridgeName in bridgeNodes:
                        prodNode["peers"].append(bridgeName)

            connectGroup(producerGroup1, producerNodes, bridgeNodes)
            connectGroup(producerGroup2, producerNodes, bridgeNodes)

            f=open(shapeFile,"w")
            f.write(json.dumps(shapeFileObject, indent=4, sort_keys=True))
            f.close()

            cmdArr.append("--shape")
            cmdArr.append(shapeFile)
        else:
            cmdArr.append("--shape")
            cmdArr.append(topo)

        Cluster.__LauncherCmdArr = cmdArr.copy()

        s=" ".join(cmdArr)
        if Utils.Debug: Utils.Print("cmd: %s" % (s))
        if 0 != subprocess.call(cmdArr):
            Utils.Print("ERROR: Launcher failed to launch. failed cmd: %s" % (s))
            return False

        self.nodes=list(range(totalNodes)) # placeholder for cleanup purposes only

        nodes=self.discoverLocalNodes(totalNodes, timeout=Utils.systemWaitTimeout)
        if nodes is None or totalNodes != len(nodes):
            Utils.Print("ERROR: Unable to validate %s instances, expected: %d, actual: %d" %
                          (Utils.EosServerName, totalNodes, len(nodes)))
            return False

        self.nodes=nodes

        biosNode=self.discoverBiosNode()
        if not biosNode or not biosNode.checkPulse():
            Utils.Print("ERROR: Bios node doesn't appear to be running...")
            return False

        if onlyBios:
            self.nodes=[biosNode]

        # ensure cluster node are inter-connected by ensuring everyone has block 1
        Utils.Print("Cluster viability smoke test. Validate every cluster node has block 1. ")
        if not self.waitOnClusterBlockNumSync(1):
            Utils.Print("ERROR: Cluster doesn't seem to be in sync. Some nodes missing block 1")
            return False

        if PFSetupPolicy.hasPreactivateFeature(pfSetupPolicy):
            Utils.Print("Activate Preactivate Feature.")
            biosNode.activatePreactivateFeature()

        if dontBootstrap:
            Utils.Print("Skipping bootstrap.")
            self.biosNode=biosNode
            return True

        Utils.Print("Bootstrap cluster.")
        if onlyBios or not useBiosBootFile:
            self.biosNode=self.bootstrap(biosNode, totalNodes, prodCount, totalProducers, pfSetupPolicy, onlyBios)
        else:
            self.useBiosBootFile=True
            self.biosNode=self.bios_bootstrap(biosNode, totalNodes, pfSetupPolicy)

        if self.biosNode is None:
            Utils.Print("ERROR: Bootstrap failed.")
            return False

        # validate iniX accounts can be retrieved

        producerKeys=Cluster.parseClusterKeys(totalNodes)
        if producerKeys is None:
            Utils.Print("ERROR: Unable to parse cluster info")
            return False

        def initAccountKeys(account, keys):
            account.ownerPrivateKey=keys["private"]
            account.ownerPublicKey=keys["public"]
            account.activePrivateKey=keys["private"]
            account.activePublicKey=keys["public"]

        for name,_ in producerKeys.items():
            account=Account(name)
            initAccountKeys(account, producerKeys[name])
            self.defProducerAccounts[name] = account

        self.eosioAccount=self.defProducerAccounts["eosio"]
        self.defproduceraAccount=self.defProducerAccounts["defproducera"]
        self.defproducerbAccount=self.defProducerAccounts["defproducerb"]

        return True

    # Initialize the default nodes (at present just the root node)
    def initializeNodes(self, defproduceraPrvtKey=None, defproducerbPrvtKey=None, onlyBios=False):
        port=Cluster.__BiosPort if onlyBios else self.port
        host=Cluster.__BiosHost if onlyBios else self.host
        node=Node(host, port, walletMgr=self.walletMgr, enableMongo=self.enableMongo, mongoHost=self.mongoHost, mongoPort=self.mongoPort, mongoDb=self.mongoDb)
        if Utils.Debug: Utils.Print("Node: %s", str(node))

        node.checkPulse(exitOnError=True)
        self.nodes=[node]

        if defproduceraPrvtKey is not None:
            self.defproduceraAccount.ownerPrivateKey=defproduceraPrvtKey
            self.defproduceraAccount.activePrivateKey=defproduceraPrvtKey

        if defproducerbPrvtKey is not None:
            self.defproducerbAccount.ownerPrivateKey=defproducerbPrvtKey
            self.defproducerbAccount.activePrivateKey=defproducerbPrvtKey

        return True

    # Initialize nodes from the Json nodes string
    def initializeNodesFromJson(self, nodesJsonStr):
        nodesObj= json.loads(nodesJsonStr)
        if nodesObj is None:
            Utils.Print("ERROR: Invalid Json string.")
            return False

        if "keys" in nodesObj:
            keysMap=nodesObj["keys"]

            if "defproduceraPrivateKey" in keysMap:
                defproduceraPrivateKey=keysMap["defproduceraPrivateKey"]
                self.defproduceraAccount.ownerPrivateKey=defproduceraPrivateKey

            if "defproducerbPrivateKey" in keysMap:
                defproducerbPrivateKey=keysMap["defproducerbPrivateKey"]
                self.defproducerbAccount.ownerPrivateKey=defproducerbPrivateKey

        nArr=nodesObj["nodes"]
        nodes=[]
        for n in nArr:
            port=n["port"]
            host=n["host"]
            node=Node(host, port, walletMgr=self.walletMgr)
            if Utils.Debug: Utils.Print("Node:", node)

            node.checkPulse(exitOnError=True)
            nodes.append(node)

        self.nodes=nodes
        return True

    def setNodes(self, nodes):
        """manually set nodes, alternative to explicit launch"""
        self.nodes=nodes

    def waitOnClusterSync(self, timeout=None, blockType=BlockType.head, blockAdvancing=0):
        """Get head or irrevercible block on node 0, then ensure that block (or that block plus the
           blockAdvancing) is present on every cluster node."""
        assert(self.nodes)
        assert(len(self.nodes) > 0)
        node=self.nodes[0]
        targetBlockNum=node.getBlockNum(blockType) #retrieve node 0's head or irrevercible block number
        targetBlockNum+=blockAdvancing
        if Utils.Debug:
            Utils.Print("%s block number on root node: %d" % (blockType.type, targetBlockNum))
        if targetBlockNum == -1:
            return False

        return self.waitOnClusterBlockNumSync(targetBlockNum, timeout)

    def waitOnClusterBlockNumSync(self, targetBlockNum, timeout=None, blockType=BlockType.head):
        """Wait for all nodes to have targetBlockNum finalized."""
        assert(self.nodes)

        def doNodesHaveBlockNum(nodes, targetBlockNum, blockType):
            for node in nodes:
                try:
                    if (not node.killed) and (not node.isBlockPresent(targetBlockNum, blockType=blockType)):
                        return False
                except (TypeError) as _:
                    # This can happen if client connects before server is listening
                    return False

            return True

        lam = lambda: doNodesHaveBlockNum(self.nodes, targetBlockNum, blockType)
        ret=Utils.waitForBool(lam, timeout)
        return ret

    @staticmethod
    def getClientVersion(verbose=False):
        """Returns client version (string)"""
        p = re.compile(r'^Build version:\s(\w+)\n$')
        try:
            cmd="%s version client" % (Utils.EosClientPath)
            if verbose: Utils.Print("cmd: %s" % (cmd))
            response=Utils.checkOutput(cmd.split())
            assert(response)
            assert(isinstance(response, str))
            if verbose: Utils.Print("response: <%s>" % (response))
            m=p.match(response)
            if m is None:
                Utils.Print("ERROR: client version regex mismatch")
                return None

            verStr=m.group(1)
            return verStr
        except subprocess.CalledProcessError as ex:
            msg=ex.output.decode("utf-8")
            Utils.Print("ERROR: Exception during client version query. %s" % (msg))
            raise

    @staticmethod
    def createAccountKeys(count):
        accounts=[]
        p = re.compile('Private key: (.+)\nPublic key: (.+)\n', re.MULTILINE)
        for _ in range(0, count):
            try:
                cmd="%s create key --to-console" % (Utils.EosClientPath)
                if Utils.Debug: Utils.Print("cmd: %s" % (cmd))
                keyStr=Utils.checkOutput(cmd.split())
                m=p.search(keyStr)
                if m is None:
                    Utils.Print("ERROR: Owner key creation regex mismatch")
                    break

                ownerPrivate=m.group(1)
                ownerPublic=m.group(2)

                cmd="%s create key --to-console" % (Utils.EosClientPath)
                if Utils.Debug: Utils.Print("cmd: %s" % (cmd))
                keyStr=Utils.checkOutput(cmd.split())
                m=p.match(keyStr)
                if m is None:
                    Utils.Print("ERROR: Active key creation regex mismatch")
                    break

                activePrivate=m.group(1)
                activePublic=m.group(2)

                name=''.join(random.choice(string.ascii_lowercase) for _ in range(12))
                account=Account(name)
                account.ownerPrivateKey=ownerPrivate
                account.ownerPublicKey=ownerPublic
                account.activePrivateKey=activePrivate
                account.activePublicKey=activePublic
                accounts.append(account)
                if Utils.Debug: Utils.Print("name: %s, key(owner): ['%s', '%s], key(active): ['%s', '%s']" % (name, ownerPublic, ownerPrivate, activePublic, activePrivate))

            except subprocess.CalledProcessError as ex:
                msg=ex.output.decode("utf-8")
                Utils.Print("ERROR: Exception during key creation. %s" % (msg))
                break

        if count != len(accounts):
            Utils.Print("Account keys creation failed. Expected %d, actual: %d" % (count, len(accounts)))
            return None

        return accounts

    # create account keys and import into wallet. Wallet initialization will be user responsibility
    # also imports defproducera and defproducerb accounts
    def populateWallet(self, accountsCount, wallet):
        if self.walletMgr is None:
            Utils.Print("ERROR: WalletMgr hasn't been initialized.")
            return False

        accounts=None
        if accountsCount > 0:
            Utils.Print ("Create account keys.")
            accounts = self.createAccountKeys(accountsCount)
            if accounts is None:
                Utils.Print("Account keys creation failed.")
                return False

        Utils.Print("Importing keys for account %s into wallet %s." % (self.defproduceraAccount.name, wallet.name))
        if not self.walletMgr.importKey(self.defproduceraAccount, wallet):
            Utils.Print("ERROR: Failed to import key for account %s" % (self.defproduceraAccount.name))
            return False

        Utils.Print("Importing keys for account %s into wallet %s." % (self.defproducerbAccount.name, wallet.name))
        if not self.walletMgr.importKey(self.defproducerbAccount, wallet):
            Utils.Print("ERROR: Failed to import key for account %s" % (self.defproducerbAccount.name))
            return False

        for account in accounts:
            Utils.Print("Importing keys for account %s into wallet %s." % (account.name, wallet.name))
            if not self.walletMgr.importKey(account, wallet):
                Utils.Print("ERROR: Failed to import key for account %s" % (account.name))
                return False

        self.accounts=accounts
        return True

    def getNode(self, nodeId=0, exitOnError=True):
        if exitOnError and nodeId >= len(self.nodes):
            Utils.cmdError("cluster never created node %d" % (nodeId))
            Utils.errorExit("Failed to retrieve node %d" % (nodeId))
        if exitOnError and self.nodes[nodeId] is None:
            Utils.cmdError("cluster has None value for node %d" % (nodeId))
            Utils.errorExit("Failed to retrieve node %d" % (nodeId))
        return self.nodes[nodeId]

    def getNodes(self):
        return self.nodes

    # Spread funds across accounts with transactions spread through cluster nodes.
    #  Validate transactions are synchronized on root node
    def spreadFunds(self, source, accounts, amount=1):
        assert(source)
        assert(isinstance(source, Account))
        assert(accounts)
        assert(isinstance(accounts, list))
        assert(len(accounts) > 0)
        Utils.Print("len(accounts): %d" % (len(accounts)))

        count=len(accounts)
        transferAmount=(count*amount)+amount
        transferAmountStr=Node.currencyIntToStr(transferAmount, CORE_SYMBOL)
        node=self.nodes[0]
        fromm=source
        to=accounts[0]
        Utils.Print("Transfer %s units from account %s to %s on eos server port %d" % (
            transferAmountStr, fromm.name, to.name, node.port))
        trans=node.transferFunds(fromm, to, transferAmountStr)
        transId=Node.getTransId(trans)
        if transId is None:
            return False

        if Utils.Debug: Utils.Print("Funds transfered on transaction id %s." % (transId))

        nextEosIdx=-1
        for i in range(0, count):
            account=accounts[i]
            nextInstanceFound=False
            for _ in range(0, count):
                #Utils.Print("nextEosIdx: %d, n: %d" % (nextEosIdx, n))
                nextEosIdx=(nextEosIdx + 1)%count
                if not self.nodes[nextEosIdx].killed:
                    #Utils.Print("nextEosIdx: %d" % (nextEosIdx))
                    nextInstanceFound=True
                    break

            if nextInstanceFound is False:
                Utils.Print("ERROR: No active nodes found.")
                return False

            #Utils.Print("nextEosIdx: %d, count: %d" % (nextEosIdx, count))
            node=self.nodes[nextEosIdx]
            if Utils.Debug: Utils.Print("Wait for transaction id %s on node port %d" % (transId, node.port))
            if node.waitForTransInBlock(transId) is False:
                Utils.Print("ERROR: Failed to validate transaction %s got rolled into a block on server port %d." % (transId, node.port))
                return False

            transferAmount -= amount
            transferAmountStr=Node.currencyIntToStr(transferAmount, CORE_SYMBOL)
            fromm=account
            to=accounts[i+1] if i < (count-1) else source
            Utils.Print("Transfer %s units from account %s to %s on eos server port %d." %
                    (transferAmountStr, fromm.name, to.name, node.port))

            trans=node.transferFunds(fromm, to, transferAmountStr)
            transId=Node.getTransId(trans)
            if transId is None:
                return False

            if Utils.Debug: Utils.Print("Funds transfered on block num %s." % (transId))

        # As an extra step wait for last transaction on the root node
        node=self.nodes[0]
        if Utils.Debug: Utils.Print("Wait for transaction id %s on node port %d" % (transId, node.port))
        if node.waitForTransInBlock(transId) is False:
            Utils.Print("ERROR: Failed to validate transaction %s got rolled into a block on server port %d." % (transId, node.port))
            return False

        return True

    def validateSpreadFunds(self, initialBalances, transferAmount, source, accounts):
        """Given initial Balances, will validate each account has the expected balance based upon transferAmount.
        This validation is repeated against every node in the cluster."""
        assert(source)
        assert(isinstance(source, Account))
        assert(accounts)
        assert(isinstance(accounts, list))
        assert(len(accounts) > 0)
        assert(initialBalances)
        assert(isinstance(initialBalances, dict))
        assert(isinstance(transferAmount, int))

        for node in self.nodes:
            if node.killed:
                continue

            if Utils.Debug: Utils.Print("Validate funds on %s server port %d." %
                                        (Utils.EosServerName, node.port))

            if node.validateFunds(initialBalances, transferAmount, source, accounts) is False:
                Utils.Print("ERROR: Failed to validate funds on eos node port: %d" % (node.port))
                return False

        return True

    def spreadFundsAndValidate(self, transferAmount=1):
        """Sprays 'transferAmount' funds across configured accounts and validates action. The spray is done in a trickle down fashion with account 1
        receiving transferAmount*n SYS and forwarding x-transferAmount funds. Transfer actions are spread round-robin across the cluster to vaidate system cohesiveness."""

        if Utils.Debug: Utils.Print("Get initial system balances.")
        initialBalances=self.nodes[0].getEosBalances([self.defproduceraAccount] + self.accounts)
        assert(initialBalances)
        assert(isinstance(initialBalances, dict))

        if False == self.spreadFunds(self.defproduceraAccount, self.accounts, transferAmount):
            Utils.Print("ERROR: Failed to spread funds across nodes.")
            return False

        Utils.Print("Funds spread across all accounts. Now validate funds")

        if False == self.validateSpreadFunds(initialBalances, transferAmount, self.defproduceraAccount, self.accounts):
            Utils.Print("ERROR: Failed to validate funds transfer across nodes.")
            return False

        return True

    def validateAccounts(self, accounts, testSysAccounts=True):
        assert(len(self.nodes) > 0)
        node=self.nodes[0]

        myAccounts = []
        if testSysAccounts:
            myAccounts += [self.eosioAccount, self.defproduceraAccount, self.defproducerbAccount]
        if accounts:
            assert(isinstance(accounts, list))
            myAccounts += accounts

        node.validateAccounts(myAccounts)

    def createAccountAndVerify(self, account, creator, stakedDeposit=1000, stakeNet=100, stakeCPU=100, buyRAM=10000):
        """create account, verify account and return transaction id"""
        assert(len(self.nodes) > 0)
        node=self.nodes[0]
        trans=node.createInitializeAccount(account, creator, stakedDeposit, stakeNet=stakeNet, stakeCPU=stakeCPU, buyRAM=buyRAM, exitOnError=True)
        assert(node.verifyAccount(account))
        return trans

    # # create account, verify account and return transaction id
    # def createAccountAndVerify(self, account, creator, stakedDeposit=1000):
    #     if len(self.nodes) == 0:
    #         Utils.Print("ERROR: No nodes initialized.")
    #         return None
    #     node=self.nodes[0]

    #     transId=node.createAccount(account, creator, stakedDeposit)

    #     if transId is not None and node.verifyAccount(account) is not None:
    #         return transId
    #     return None

    def createInitializeAccount(self, account, creatorAccount, stakedDeposit=1000, waitForTransBlock=False, stakeNet=100, stakeCPU=100, buyRAM=10000, exitOnError=False):
        assert(len(self.nodes) > 0)
        node=self.nodes[0]
        trans=node.createInitializeAccount(account, creatorAccount, stakedDeposit, waitForTransBlock, stakeNet=stakeNet, stakeCPU=stakeCPU, buyRAM=buyRAM)
        return trans

    @staticmethod
    def nodeNameToId(name):
        r"""Convert node name to decimal id. Node name regex is "node_([\d]+)". "node_bios" is a special name which returns -1. Examples: node_00 => 0, node_21 => 21, node_bios => -1. """
        if name == "node_bios":
            return -1

        m=re.search(r"node_([\d]+)", name)
        return int(m.group(1))

    @staticmethod
    def nodeExtensionToName(ext):
        r"""Convert node extension (bios, 0, 1, etc) to node name. """
        prefix="node_"
        if ext == "bios":
            return prefix + ext

        return "node_%02d" % (ext)

    @staticmethod
    def parseProducerKeys(configFile, nodeName):
        """Parse node config file for producer keys. Returns dictionary. (Keys: account name; Values: dictionary objects (Keys: ["name", "node", "private","public"]; Values: account name, node id returned by nodeNameToId(nodeName), private key(string)and public key(string)))."""

        configStr=None
        with open(configFile, 'r') as f:
            configStr=f.read()

        pattern=r"^\s*private-key\s*=\W+(\w+)\W+(\w+)\W+$"
        m=re.search(pattern, configStr, re.MULTILINE)
        regMsg="None" if m is None else "NOT None"
        if m is None:
            if Utils.Debug: Utils.Print("Failed to find producer keys")
            return None

        pubKey=m.group(1)
        privateKey=m.group(2)

        pattern=r"^\s*producer-name\s*=\W*(\w+)\W*$"
        matches=re.findall(pattern, configStr, re.MULTILINE)
        if matches is None:
            if Utils.Debug: Utils.Print("Failed to find producers.")
            return None

        producerKeys={}
        for m in matches:
            if Utils.Debug: Utils.Print ("Found producer : %s" % (m))
            nodeId=Cluster.nodeNameToId(nodeName)
            keys={"name": m, "node": nodeId, "private": privateKey, "public": pubKey}
            producerKeys[m]=keys

        return producerKeys

    @staticmethod
    def parseProducers(nodeNum):
        """Parse node config file for producers."""

        configFile=Cluster.__configDir + Cluster.nodeExtensionToName(nodeNum) + "/config.ini"
        if Utils.Debug: Utils.Print("Parsing config file %s" % configFile)
        configStr=None
        with open(configFile, 'r') as f:
            configStr=f.read()

        pattern=r"^\s*producer-name\s*=\W*(\w+)\W*$"
        producerMatches=re.findall(pattern, configStr, re.MULTILINE)
        if producerMatches is None:
            if Utils.Debug: Utils.Print("Failed to find producers.")
            return None

        return producerMatches

    @staticmethod
    def parseClusterKeys(totalNodes):
        """Parse cluster config file. Updates producer keys data members."""

        nodeName=Cluster.nodeExtensionToName("bios")
        configFile=Cluster.__configDir + nodeName + "/config.ini"
        if Utils.Debug: Utils.Print("Parsing config file %s" % configFile)
        producerKeys=Cluster.parseProducerKeys(configFile, nodeName)
        if producerKeys is None:
            Utils.Print("ERROR: Failed to parse eosio private keys from cluster config files.")
            return None

        for i in range(0, totalNodes):
            nodeName=Cluster.nodeExtensionToName(i)
            configFile=Cluster.__configDir + nodeName + "/config.ini"
            if Utils.Debug: Utils.Print("Parsing config file %s" % configFile)

            keys=Cluster.parseProducerKeys(configFile, nodeName)
            if keys is not None:
                producerKeys.update(keys)
            keyMsg="None" if keys is None else len(keys)

        return producerKeys

    def bios_bootstrap(self, biosNode, totalNodes, pfSetupPolicy, silent=False):
        """Bootstrap cluster using the bios_boot.sh script generated by eosio-launcher."""

        Utils.Print("Starting cluster bootstrap.")
        assert PFSetupPolicy.isValid(pfSetupPolicy)

        cmd="bash bios_boot.sh"
        if Utils.Debug: Utils.Print("cmd: %s" % (cmd))
        env = {
            "BIOS_CONTRACT_PATH": "unittests/contracts/old_versions/v1.6.0-rc3/eosio.bios",
            "FEATURE_DIGESTS": ""
        }
        if PFSetupPolicy.hasPreactivateFeature(pfSetupPolicy):
            env["BIOS_CONTRACT_PATH"] = "unittests/contracts/eosio.bios"

        if pfSetupPolicy == PFSetupPolicy.FULL:
            allBuiltinProtocolFeatureDigests = biosNode.getAllBuiltinFeatureDigestsToPreactivate()
            env["FEATURE_DIGESTS"] = " ".join(allBuiltinProtocolFeatureDigests)

        if 0 != subprocess.call(cmd.split(), stdout=Utils.FNull, env=env):
            if not silent: Utils.Print("Launcher failed to shut down eos cluster.")
            return None

        p = re.compile('error', re.IGNORECASE)
        with open(Cluster.__bootlog) as bootFile:
            for line in bootFile:
                if p.search(line):
                    Utils.Print("ERROR: bios_boot.sh script resulted in errors. See %s" % (Cluster.__bootlog))
                    Utils.Print(line)
                    return None

        producerKeys=Cluster.parseClusterKeys(totalNodes)
        # should have totalNodes node plus bios node
        if producerKeys is None or len(producerKeys) < (totalNodes+1):
            Utils.Print("ERROR: Failed to parse private keys from cluster config files.")
            return None

        self.walletMgr.killall()
        self.walletMgr.cleanup()

        if not self.walletMgr.launch():
            Utils.Print("ERROR: Failed to launch bootstrap wallet.")
            return None

        ignWallet=self.walletMgr.create("ignition")
        if ignWallet is None:
            Utils.Print("ERROR: Failed to create ignition wallet.")
            return None

        eosioName="eosio"
        eosioKeys=producerKeys[eosioName]
        eosioAccount=Account(eosioName)
        eosioAccount.ownerPrivateKey=eosioKeys["private"]
        eosioAccount.ownerPublicKey=eosioKeys["public"]
        eosioAccount.activePrivateKey=eosioKeys["private"]
        eosioAccount.activePublicKey=eosioKeys["public"]
        producerKeys.pop(eosioName)

        if not self.walletMgr.importKey(eosioAccount, ignWallet):
            Utils.Print("ERROR: Failed to import %s account keys into ignition wallet." % (eosioName))
            return None

        initialFunds="1000000.0000 {0}".format(CORE_SYMBOL)
        Utils.Print("Transfer initial fund %s to individual accounts." % (initialFunds))
        trans=None
        contract="eosio.token"
        action="transfer"
        for name, keys in producerKeys.items():
            data="{\"from\":\"eosio\",\"to\":\"%s\",\"quantity\":\"%s\",\"memo\":\"%s\"}" % (name, initialFunds, "init eosio transfer")
            opts="--permission eosio@active"
            if name != "eosio":
                trans=biosNode.pushMessage(contract, action, data, opts)
                if trans is None or not trans[0]:
                    Utils.Print("ERROR: Failed to transfer funds from eosio.token to %s." % (name))
                    return None

            Node.validateTransaction(trans[1])

        Utils.Print("Wait for last transfer transaction to become finalized.")
        transId=Node.getTransId(trans[1])
        if not biosNode.waitForTransInBlock(transId):
            Utils.Print("ERROR: Failed to validate transaction %s got rolled into a block on server port %d." % (transId, biosNode.port))
            return None

        Utils.Print("Cluster bootstrap done.")

        return biosNode

    def bootstrap(self, biosNode, totalNodes, prodCount, totalProducers, pfSetupPolicy, onlyBios=False):
        """Create 'prodCount' init accounts and deposits 10000000000 SYS in each. If prodCount is -1 will initialize all possible producers.
        Ensure nodes are inter-connected prior to this call. One way to validate this will be to check if every node has block 1."""

        Utils.Print("Starting cluster bootstrap.")
        assert PFSetupPolicy.isValid(pfSetupPolicy)
        if totalProducers is None:
            totalProducers=totalNodes

        producerKeys=Cluster.parseClusterKeys(totalNodes)
        # should have totalNodes node plus bios node
        if producerKeys is None:
            Utils.Print("ERROR: Failed to parse any producer keys from config files.")
            return None
        elif len(producerKeys) < (totalProducers+1):
            Utils.Print("ERROR: Failed to parse %d producer keys from cluster config files, only found %d." % (totalProducers+1,len(producerKeys)))
            return None

        self.walletMgr.killall()
        self.walletMgr.cleanup()

        if not self.walletMgr.launch():
            Utils.Print("ERROR: Failed to launch bootstrap wallet.")
            return None

        ignWallet=self.walletMgr.create("ignition")

        eosioName="eosio"
        eosioKeys=producerKeys[eosioName]
        eosioAccount=Account(eosioName)
        eosioAccount.ownerPrivateKey=eosioKeys["private"]
        eosioAccount.ownerPublicKey=eosioKeys["public"]
        eosioAccount.activePrivateKey=eosioKeys["private"]
        eosioAccount.activePublicKey=eosioKeys["public"]

        if not self.walletMgr.importKey(eosioAccount, ignWallet):
            Utils.Print("ERROR: Failed to import %s account keys into ignition wallet." % (eosioName))
            return None

        contract="eosio.bios"
        contractDir="unittests/contracts/%s" % (contract)
        if PFSetupPolicy.hasPreactivateFeature(pfSetupPolicy):
            contractDir="unittests/contracts/%s" % (contract)
        else:
            contractDir="unittests/contracts/old_versions/v1.6.0-rc3/%s" % (contract)
        wasmFile="%s.wasm" % (contract)
        abiFile="%s.abi" % (contract)
        Utils.Print("Publish %s contract" % (contract))
        trans=biosNode.publishContract(eosioAccount.name, contractDir, wasmFile, abiFile, waitForTransBlock=True)
        if trans is None:
            Utils.Print("ERROR: Failed to publish contract %s." % (contract))
            return None

        if pfSetupPolicy == PFSetupPolicy.FULL:
            biosNode.preactivateAllBuiltinProtocolFeature()

        Node.validateTransaction(trans)

        Utils.Print("Creating accounts: %s " % ", ".join(producerKeys.keys()))
        producerKeys.pop(eosioName)
        accounts=[]
        for name, keys in producerKeys.items():
            initx = None
            initx = Account(name)
            initx.ownerPrivateKey=keys["private"]
            initx.ownerPublicKey=keys["public"]
            initx.activePrivateKey=keys["private"]
            initx.activePublicKey=keys["public"]
            trans=biosNode.createAccount(initx, eosioAccount, 0)
            if trans is None:
                Utils.Print("ERROR: Failed to create account %s" % (name))
                return None
            Node.validateTransaction(trans)
            accounts.append(initx)

        transId=Node.getTransId(trans)
        if not biosNode.waitForTransInBlock(transId):
            Utils.Print("ERROR: Failed to validate transaction %s got rolled into a block on server port %d." % (transId, biosNode.port))
            return None

        Utils.Print("Validating system accounts within bootstrap")
        biosNode.validateAccounts(accounts)

        if not onlyBios:
            if prodCount == -1:
                setProdsFile="setprods.json"
                if Utils.Debug: Utils.Print("Reading in setprods file %s." % (setProdsFile))
                with open(setProdsFile, "r") as f:
                    setProdsStr=f.read()

                    Utils.Print("Setting producers.")
                    opts="--permission eosio@active"
                    myTrans=biosNode.pushMessage("eosio", "setprods", setProdsStr, opts)
                    if myTrans is None or not myTrans[0]:
                        Utils.Print("ERROR: Failed to set producers.")
                        return None
            else:
                counts=dict.fromkeys(range(totalNodes), 0) #initialize node prods count to 0
                setProdsStr='{"schedule": ['
                firstTime=True
                prodNames=[]
                for name, keys in producerKeys.items():
                    if counts[keys["node"]] >= prodCount:
                        continue
                    if firstTime:
                        firstTime = False
                    else:
                        setProdsStr += ','

                    setProdsStr += ' { "producer_name": "%s", "block_signing_key": "%s" }' % (keys["name"], keys["public"])
                    prodNames.append(keys["name"])
                    counts[keys["node"]] += 1

                setProdsStr += ' ] }'
                if Utils.Debug: Utils.Print("setprods: %s" % (setProdsStr))
                Utils.Print("Setting producers: %s." % (", ".join(prodNames)))
                opts="--permission eosio@active"
                # pylint: disable=redefined-variable-type
                trans=biosNode.pushMessage("eosio", "setprods", setProdsStr, opts)
                if trans is None or not trans[0]:
                    Utils.Print("ERROR: Failed to set producer %s." % (keys["name"]))
                    return None

            trans=trans[1]
            transId=Node.getTransId(trans)
            if not biosNode.waitForTransInBlock(transId):
                Utils.Print("ERROR: Failed to validate transaction %s got rolled into a block on server port %d." % (transId, biosNode.port))
                return None

            # wait for block production handover (essentially a block produced by anyone but eosio).
            lam = lambda: biosNode.getInfo(exitOnError=True)["head_block_producer"] != "eosio"
            ret=Utils.waitForBool(lam)
            if not ret:
                Utils.Print("ERROR: Block production handover failed.")
                return None

        eosioTokenAccount=copy.deepcopy(eosioAccount)
        eosioTokenAccount.name="eosio.token"
        trans=biosNode.createAccount(eosioTokenAccount, eosioAccount, 0)
        if trans is None:
            Utils.Print("ERROR: Failed to create account %s" % (eosioTokenAccount.name))
            return None

        eosioRamAccount=copy.deepcopy(eosioAccount)
        eosioRamAccount.name="eosio.ram"
        trans=biosNode.createAccount(eosioRamAccount, eosioAccount, 0)
        if trans is None:
            Utils.Print("ERROR: Failed to create account %s" % (eosioRamAccount.name))
            return None

        eosioRamfeeAccount=copy.deepcopy(eosioAccount)
        eosioRamfeeAccount.name="eosio.ramfee"
        trans=biosNode.createAccount(eosioRamfeeAccount, eosioAccount, 0)
        if trans is None:
            Utils.Print("ERROR: Failed to create account %s" % (eosioRamfeeAccount.name))
            return None

        eosioStakeAccount=copy.deepcopy(eosioAccount)
        eosioStakeAccount.name="eosio.stake"
        trans=biosNode.createAccount(eosioStakeAccount, eosioAccount, 0)
        if trans is None:
            Utils.Print("ERROR: Failed to create account %s" % (eosioStakeAccount.name))
            return None

        Node.validateTransaction(trans)
        transId=Node.getTransId(trans)
        if not biosNode.waitForTransInBlock(transId):
            Utils.Print("ERROR: Failed to validate transaction %s got rolled into a block on server port %d." % (transId, biosNode.port))
            return None

        contract="eosio.token"
        contractDir="unittests/contracts/%s" % (contract)
        wasmFile="%s.wasm" % (contract)
        abiFile="%s.abi" % (contract)
        Utils.Print("Publish %s contract" % (contract))
        trans=biosNode.publishContract(eosioTokenAccount.name, contractDir, wasmFile, abiFile, waitForTransBlock=True)
        if trans is None:
            Utils.Print("ERROR: Failed to publish contract %s." % (contract))
            return None

        # Create currency0000, followed by issue currency0000
        contract=eosioTokenAccount.name
        Utils.Print("push create action to %s contract" % (contract))
        action="create"
        data="{\"issuer\":\"%s\",\"maximum_supply\":\"1000000000.0000 %s\",\"can_freeze\":\"0\",\"can_recall\":\"0\",\"can_whitelist\":\"0\"}" % (eosioTokenAccount.name, CORE_SYMBOL)
        opts="--permission %s@active" % (contract)
        trans=biosNode.pushMessage(contract, action, data, opts)
        if trans is None or not trans[0]:
            Utils.Print("ERROR: Failed to push create action to eosio contract.")
            return None

        Node.validateTransaction(trans[1])
        transId=Node.getTransId(trans[1])
        if not biosNode.waitForTransInBlock(transId):
            Utils.Print("ERROR: Failed to validate transaction %s got rolled into a block on server port %d." % (transId, biosNode.port))
            return None

        contract=eosioTokenAccount.name
        Utils.Print("push issue action to %s contract" % (contract))
        action="issue"
        data="{\"to\":\"%s\",\"quantity\":\"1000000000.0000 %s\",\"memo\":\"initial issue\"}" % (eosioAccount.name, CORE_SYMBOL)
        opts="--permission %s@active" % (contract)
        trans=biosNode.pushMessage(contract, action, data, opts)
        if trans is None or not trans[0]:
            Utils.Print("ERROR: Failed to push issue action to eosio contract.")
            return None

        Node.validateTransaction(trans[1])
        Utils.Print("Wait for issue action transaction to become finalized.")
        transId=Node.getTransId(trans[1])
        # biosNode.waitForTransInBlock(transId)
        # guesstimating block finalization timeout. Two production rounds of 12 blocks per node, plus 60 seconds buffer
        timeout = .5 * 12 * 2 * len(producerKeys) + 60
        if not biosNode.waitForTransFinalization(transId, timeout=timeout):
            Utils.Print("ERROR: Failed to validate transaction %s got rolled into a finalized block on server port %d." % (transId, biosNode.port))
            return None

        expectedAmount="1000000000.0000 {0}".format(CORE_SYMBOL)
        Utils.Print("Verify eosio issue, Expected: %s" % (expectedAmount))
        actualAmount=biosNode.getAccountEosBalanceStr(eosioAccount.name)
        if expectedAmount != actualAmount:
            Utils.Print("ERROR: Issue verification failed. Excepted %s, actual: %s" %
                        (expectedAmount, actualAmount))
            return None

        contract="eosio.system"
        contractDir="unittests/contracts/%s" % (contract)
        wasmFile="%s.wasm" % (contract)
        abiFile="%s.abi" % (contract)
        Utils.Print("Publish %s contract" % (contract))
        trans=biosNode.publishContract(eosioAccount.name, contractDir, wasmFile, abiFile, waitForTransBlock=True)
        if trans is None:
            Utils.Print("ERROR: Failed to publish contract %s." % (contract))
            return None

        Node.validateTransaction(trans)

        initialFunds="1000000.0000 {0}".format(CORE_SYMBOL)
        Utils.Print("Transfer initial fund %s to individual accounts." % (initialFunds))
        trans=None
        contract=eosioTokenAccount.name
        action="transfer"
        for name, keys in producerKeys.items():
            data="{\"from\":\"%s\",\"to\":\"%s\",\"quantity\":\"%s\",\"memo\":\"%s\"}" % (eosioAccount.name, name, initialFunds, "init transfer")
            opts="--permission %s@active" % (eosioAccount.name)
            trans=biosNode.pushMessage(contract, action, data, opts)
            if trans is None or not trans[0]:
                Utils.Print("ERROR: Failed to transfer funds from %s to %s." % (eosioTokenAccount.name, name))
                return None

            Node.validateTransaction(trans[1])

        Utils.Print("Wait for last transfer transaction to become finalized.")
        transId=Node.getTransId(trans[1])
        if not biosNode.waitForTransInBlock(transId):
            Utils.Print("ERROR: Failed to validate transaction %s got rolled into a block on server port %d." % (transId, biosNode.port))
            return None
        action="init"
        data="{\"version\":0,\"core\":\"4,%s\"}" % (CORE_SYMBOL)
        opts="--permission %s@active" % (eosioAccount.name)
        trans=biosNode.pushMessage(eosioAccount.name, action, data, opts)
        Utils.Print("Cluster bootstrap done.")

        return biosNode

    @staticmethod
    def pgrepEosServers(timeout=None):
        cmd=Utils.pgrepCmd(Utils.EosServerName)

        def myFunc():
            psOut=None
            try:
                if Utils.Debug: Utils.Print("cmd: %s" % (cmd))
                psOut=Utils.checkOutput(cmd.split())
                return psOut
            except subprocess.CalledProcessError as ex:
                msg=ex.output.decode("utf-8")
                Utils.Print("ERROR: call of \"%s\" failed. %s" % (cmd, msg))
                return None
            return None

        return Utils.waitForObj(myFunc, timeout)

    @staticmethod
    def pgrepEosServerPattern(nodeInstance):
        dataLocation=Cluster.__dataDir + Cluster.nodeExtensionToName(nodeInstance)
        return r"[\n]?(\d+) (.* --data-dir %s.*)\n" % (dataLocation)

    # Populates list of EosInstanceInfo objects, matched to actual running instances
    def discoverLocalNodes(self, totalNodes, timeout=None):
        nodes=[]

        psOut=Cluster.pgrepEosServers(timeout)
        if psOut is None:
            Utils.Print("ERROR: No nodes discovered.")
            return nodes

        if len(psOut) < 6660:
            psOutDisplay=psOut
        else:
            psOutDisplay=psOut[:6660]+"..."
        if Utils.Debug: Utils.Print("pgrep output: \"%s\"" % psOutDisplay)
        for i in range(0, totalNodes):
            pattern=Cluster.pgrepEosServerPattern(i)
            m=re.search(pattern, psOut, re.MULTILINE)
            if m is None:
                Utils.Print("ERROR: Failed to find %s pid. Pattern %s" % (Utils.EosServerName, pattern))
                break
            instance=Node(self.host, self.port + i, pid=int(m.group(1)), cmd=m.group(2), walletMgr=self.walletMgr, enableMongo=self.enableMongo, mongoHost=self.mongoHost, mongoPort=self.mongoPort, mongoDb=self.mongoDb)
            if Utils.Debug: Utils.Print("Node>", instance)
            nodes.append(instance)

        if Utils.Debug: Utils.Print("Found %d nodes" % (len(nodes)))
        return nodes

    def discoverBiosNode(self, timeout=None):
        psOut=Cluster.pgrepEosServers(timeout=timeout)
        pattern=Cluster.pgrepEosServerPattern("bios")
        Utils.Print("pattern={\n%s\n}, psOut=\n%s\n" % (pattern,psOut))
        m=re.search(pattern, psOut, re.MULTILINE)
        if m is None:
            Utils.Print("ERROR: Failed to find %s pid. Pattern %s" % (Utils.EosServerName, pattern))
            return None
        else:
            return Node(Cluster.__BiosHost, Cluster.__BiosPort, pid=int(m.group(1)), cmd=m.group(2), walletMgr=self.walletMgr)

    # Kills a percentange of Eos instances starting from the tail and update eosInstanceInfos state
    def killSomeEosInstances(self, killCount, killSignalStr=Utils.SigKillTag):
        killSignal=signal.SIGKILL
        if killSignalStr == Utils.SigTermTag:
            killSignal=signal.SIGTERM
        Utils.Print("Kill %d %s instances with signal %s." % (killCount, Utils.EosServerName, killSignal))

        killedCount=0
        for node in reversed(self.nodes):
            if not node.kill(killSignal):
                return False

            killedCount += 1
            if killedCount >= killCount:
                break

        time.sleep(1) # Give processes time to stand down
        return True

    def relaunchEosInstances(self, cachePopen=False):

        chainArg=self.__chainSyncStrategy.arg

        newChain= False if self.__chainSyncStrategy.name in [Utils.SyncHardReplayTag, Utils.SyncNoneTag] else True
        for i in range(0, len(self.nodes)):
            node=self.nodes[i]
            if node.killed and not node.relaunch(i, chainArg, newChain=newChain, cachePopen=cachePopen):
                return False

        return True

    @staticmethod
    def dumpErrorDetailImpl(fileName):
        Utils.Print(Utils.FileDivider)
        Utils.Print("Contents of %s:" % (fileName))
        if os.path.exists(fileName):
            with open(fileName, "r") as f:
                shutil.copyfileobj(f, sys.stdout)
        else:
            Utils.Print("File %s not found." % (fileName))

    @staticmethod
    def __findFiles(path):
        files=[]
        it=os.scandir(path)
        for entry in it:
            if entry.is_file(follow_symlinks=False):
                match=re.match("stderr\..+\.txt", entry.name)
                if match:
                    files.append(os.path.join(path, entry.name))
        files.sort()
        return files

    def dumpErrorDetails(self):
        fileName=os.path.join(Cluster.__configDir + Cluster.nodeExtensionToName("bios"), "config.ini")
        Cluster.dumpErrorDetailImpl(fileName)
        path=Cluster.__dataDir + Cluster.nodeExtensionToName("bios")
        fileNames=Cluster.__findFiles(path)
        for fileName in fileNames:
            Cluster.dumpErrorDetailImpl(fileName)

        for i in range(0, len(self.nodes)):
            configLocation=Cluster.__configDir + Cluster.nodeExtensionToName(i)
            fileName=os.path.join(configLocation, "config.ini")
            Cluster.dumpErrorDetailImpl(fileName)
            fileName=os.path.join(configLocation, "genesis.json")
            Cluster.dumpErrorDetailImpl(fileName)
            path=Cluster.__dataDir + Cluster.nodeExtensionToName(i)
            fileNames=Cluster.__findFiles(path)
            for fileName in fileNames:
                Cluster.dumpErrorDetailImpl(fileName)

        if self.useBiosBootFile:
            Cluster.dumpErrorDetailImpl(Cluster.__bootlog)

    def killall(self, silent=True, allInstances=False):
        """Kill cluster nodeos instances. allInstances will kill all nodeos instances running on the system."""
        cmd="%s -k 9" % (Utils.EosLauncherPath)
        if Utils.Debug: Utils.Print("cmd: %s" % (cmd))
        if 0 != subprocess.call(cmd.split(), stdout=Utils.FNull):
            if not silent: Utils.Print("Launcher failed to shut down eos cluster.")

        if allInstances:
            # ocassionally the launcher cannot kill the eos server
            cmd="pkill -9 %s" % (Utils.EosServerName)
            if Utils.Debug: Utils.Print("cmd: %s" % (cmd))
            if 0 != subprocess.call(cmd.split(), stdout=Utils.FNull):
                if not silent: Utils.Print("Failed to shut down eos cluster.")

        # another explicit nodes shutdown
        for node in self.nodes:
            try:
                if node.pid is not None:
                    os.kill(node.pid, signal.SIGKILL)
            except OSError as _:
                pass

    def bounce(self, nodes, silent=True):
        """Bounces nodeos instances as indicated by parameter nodes.
        nodes should take the form of a comma-separated list as accepted by the launcher --bounce command (e.g. '00' or '00,01')"""
        cmdArr = Cluster.__LauncherCmdArr.copy()
        cmdArr.append("--bounce")
        cmdArr.append(nodes)
        cmd=" ".join(cmdArr)
        if Utils.Debug: Utils.Print("cmd: %s" % (cmd))
        if 0 != subprocess.call(cmdArr):
            if not silent: Utils.Print("Launcher failed to bounce nodes: %s." % (nodes))
            return False
        return True

    def down(self, nodes, silent=True):
        """Brings down nodeos instances as indicated by parameter nodes.
        nodes should take the form of a comma-separated list as accepted by the launcher --bounce command (e.g. '00' or '00,01')"""
        cmdArr = Cluster.__LauncherCmdArr.copy()
        cmdArr.append("--down")
        cmdArr.append(nodes)
        cmd=" ".join(cmdArr)
        if Utils.Debug: Utils.Print("cmd: %s" % (cmd))
        if 0 != subprocess.call(cmdArr):
            if not silent: Utils.Print("Launcher failed to take down nodes: %s." % (nodes))
            return False
        return True

    def isMongodDbRunning(self):
        cmd="%s %s" % (Utils.MongoPath, self.mongoEndpointArgs)
        subcommand="db.version()"
        if Utils.Debug: Utils.Print("echo %s | %s" % (subcommand, cmd))
        ret,outs,errs=Node.stdinAndCheckOutput(cmd.split(), subcommand)
        if ret is not 0:
            Utils.Print("ERROR: Failed to check database version: %s" % (Node.byteArrToStr(errs)) )
            return False
        if Utils.Debug: Utils.Print("MongoDb response: %s" % (outs))
        return True

    def waitForNextBlock(self, timeout=None):
        if timeout is None:
            timeout=Utils.systemWaitTimeout
        node=self.nodes[0]
        return node.waitForNextBlock(timeout)

    def cleanup(self):
        for f in glob.glob(Cluster.__dataDir + "node_*"):
            shutil.rmtree(f)
        for f in glob.glob(Cluster.__configDir + "node_*"):
            shutil.rmtree(f)

        for f in self.filesToCleanup:
            os.remove(f)

        if self.enableMongo:
            cmd="%s %s" % (Utils.MongoPath, self.mongoEndpointArgs)
            subcommand="db.dropDatabase()"
            if Utils.Debug: Utils.Print("echo %s | %s" % (subcommand, cmd))
            ret,_,errs=Node.stdinAndCheckOutput(cmd.split(), subcommand)
            if ret is not 0:
                Utils.Print("ERROR: Failed to drop database: %s" % (Node.byteArrToStr(errs)) )


    # Create accounts and validates that the last transaction is received on root node
    def createAccounts(self, creator, waitForTransBlock=True, stakedDeposit=1000):
        if self.accounts is None:
            return True

        transId=None
        for account in self.accounts:
            if Utils.Debug: Utils.Print("Create account %s." % (account.name))
            trans=self.createAccountAndVerify(account, creator, stakedDeposit)
            if trans is None:
                Utils.Print("ERROR: Failed to create account %s." % (account.name))
                return False
            if Utils.Debug: Utils.Print("Account %s created." % (account.name))
            transId=Node.getTransId(trans)

        if waitForTransBlock and transId is not None:
            node=self.nodes[0]
            if Utils.Debug: Utils.Print("Wait for transaction id %s on server port %d." % ( transId, node.port))
            if node.waitForTransInBlock(transId) is False:
                Utils.Print("ERROR: Failed to validate transaction %s got rolled into a block on server port %d." % (transId, node.port))
                return False

        return True

    def getInfos(self, silentErrors=False, exitOnError=False):
        infos=[]
        for node in self.nodes:
            infos.append(node.getInfo(silentErrors=silentErrors, exitOnError=exitOnError))

        return infos

    def reportStatus(self):
        if hasattr(self, "biosNode") and self.biosNode is not None:
            self.biosNode.reportStatus()
        if hasattr(self, "nodes"):
            for node in self.nodes:
                try:
                    node.reportStatus()
                except:
                    Utils.Print("No reportStatus")

    def printBlockLogIfNeeded(self):
        printBlockLog=False
        if hasattr(self, "nodes") and self.nodes is not None:
            for node in self.nodes:
                if node.missingTransaction:
                    printBlockLog=True
                    break

        if hasattr(self, "biosNode") and self.biosNode is not None and self.biosNode.missingTransaction:
            printBlockLog=True

        if not printBlockLog:
            return

        self.printBlockLog()

    def getBlockLog(self, nodeExtension):
        blockLogDir=Cluster.__dataDir + Cluster.nodeExtensionToName(nodeExtension) + "/blocks/"
        return Utils.getBlockLog(blockLogDir, exitOnError=False)

    def printBlockLog(self):
        blockLogBios=self.getBlockLog("bios")
        Utils.Print(Utils.FileDivider)
        Utils.Print("Block log from %s:\n%s" % ("bios", json.dumps(blockLogBios, indent=1)))

        if not hasattr(self, "nodes"):
            return

        numNodes=len(self.nodes)
        for i in range(numNodes):
            node=self.nodes[i]
            blockLog=self.getBlockLog(i)
            Utils.Print(Utils.FileDivider)
            Utils.Print("Block log from node %s:\n%s" % (i, json.dumps(blockLog, indent=1)))


    def compareBlockLogs(self):
        blockLogs=[]
        blockNameExtensions=[]
        lowestMaxes=[]

        def back(arr):
            return arr[len(arr)-1]

        def sortLowest(maxes,max):
            for i in range(len(maxes)):
                if max < maxes[i]:
                    maxes.insert(i, max)
                    return

            maxes.append(max)

        i="bios"
        blockLog=self.getBlockLog(i)
        if blockLog is None:
            Utils.errorExit("Node %s does not have a block log, all nodes must have a block log" % (i))
        blockLogs.append(blockLog)
        blockNameExtensions.append(i)
        sortLowest(lowestMaxes,back(blockLog)["block_num"])

        if not hasattr(self, "nodes"):
            Utils.errorExit("There are not multiple nodes to compare, this method assumes that two nodes or more are expected")

        numNodes=len(self.nodes)
        for i in range(numNodes):
            node=self.nodes[i]
            blockLog=self.getBlockLog(i)
            if blockLog is None:
                Utils.errorExit("Node %s does not have a block log, all nodes must have a block log" % (i))
            blockLogs.append(blockLog)
            blockNameExtensions.append(i)
            sortLowest(lowestMaxes,back(blockLog)["block_num"])

        numNodes=len(blockLogs)

        if numNodes < 2:
            Utils.errorExit("There are not multiple nodes to compare, this method assumes that two nodes or more are expected")

        if lowestMaxes[0] < 2:
            Utils.errorExit("One or more nodes only has %d blocks, if that is a valid scenario, then compareBlockLogs shouldn't be called" % (lowestMaxes[0]))

        # create a list of block logs and name extensions for the given common block number span
        def identifyCommon(blockLogs, blockNameExtensions, first, last):
            commonBlockLogs=[]
            commonBlockNameExtensions=[]
            for i in range(numNodes):
                if (len(blockLogs[i]) >= last):
                    commonBlockLogs.append(blockLogs[i][first:last])
                    commonBlockNameExtensions.append(blockNameExtensions[i])
            return (commonBlockLogs,commonBlockNameExtensions)

        # compare the contents of the blockLogs for the given common block number span
        def compareCommon(blockLogs, blockNameExtensions, first, last):
            if Utils.Debug: Utils.Print("comparing block num %s through %s" % (first, last))
            commonBlockLogs=None
            commonBlockNameExtensions=None
            (commonBlockLogs,commonBlockNameExtensions) = identifyCommon(blockLogs, blockNameExtensions, first, last)
            numBlockLogs=len(commonBlockLogs)
            if numBlockLogs < 2:
                return False

            ret=None
            for i in range(1,numBlockLogs):
                context="<comparing block logs for node[%s] and node[%s]>" % (commonBlockNameExtensions[0], commonBlockNameExtensions[i])
                if Utils.Debug: Utils.Print("context=%s" % (context))
                ret=Utils.compare(commonBlockLogs[0], commonBlockLogs[i], context)
                if ret is not None:
                    blockLogDir1=Cluster.__dataDir + Cluster.nodeExtensionToName(commonBlockNameExtensions[0]) + "/blocks/"
                    blockLogDir2=Cluster.__dataDir + Cluster.nodeExtensionToName(commonBlockNameExtensions[i]) + "/blocks/"
                    Utils.Print(Utils.FileDivider)
                    Utils.Print("Block log from %s:\n%s" % (blockLogDir1, json.dumps(commonBlockLogs[0], indent=1)))
                    Utils.Print(Utils.FileDivider)
                    Utils.Print("Block log from %s:\n%s" % (blockLogDir2, json.dumps(commonBlockLogs[i], indent=1)))
                    Utils.Print(Utils.FileDivider)
                    Utils.errorExit("Block logs do not match, difference description -> %s" % (ret))

            return True

        def stripValues(lowestMaxes,greaterThan):
            newLowest=[]
            for low in lowestMaxes:
                if low > greaterThan:
                    newLowest.append(low)
            return newLowest

        first=0
        while len(lowestMaxes)>0 and compareCommon(blockLogs, blockNameExtensions, first, lowestMaxes[0]):
            first=lowestMaxes[0]+1
            lowestMaxes=stripValues(lowestMaxes,lowestMaxes[0])

    @staticmethod
    def getDataDir(nodeId):
        assert isinstance(nodeId, int) or (isinstance(nodeId, str) and nodeId == "bios"), "Invalid Node ID is passed"
        extName = nodeId
        if isinstance(nodeId, int): extName = "%02d" % (nodeId)
        return os.path.abspath(os.path.join(Cluster.__dataDir, "node_{}".format(extName)))

    @staticmethod
    def getConfigDir(nodeId):
        assert isinstance(nodeId, int) or (isinstance(nodeId, str) and nodeId == "bios"), "Invalid Node ID is passed"
        extName = nodeId
        if isinstance(nodeId, int): extName = "%02d" % (nodeId)
        return os.path.abspath(os.path.join(Cluster.__configDir, "node_{}".format(extName)))<|MERGE_RESOLUTION|>--- conflicted
+++ resolved
@@ -144,13 +144,8 @@
     # pylint: disable=too-many-branches
     # pylint: disable=too-many-statements
     def launch(self, pnodes=1, totalNodes=1, prodCount=1, topo="mesh", p2pPlugin="net", delay=1, onlyBios=False, dontBootstrap=False,
-<<<<<<< HEAD
-               totalProducers=None, extraNodeosArgs=None, useBiosBootFile=True, specificExtraNodeosArgs=None,
-               pfSetupPolicy = PFSetupPolicy.FULL):
-=======
-               totalProducers=None, extraNodeosArgs=None, useBiosBootFile=True, specificExtraNodeosArgs=None, alternateVersionLabelsFile=None,
+               totalProducers=None, extraNodeosArgs=None, useBiosBootFile=True, specificExtraNodeosArgs=None, pfSetupPolicy = PFSetupPolicy.FULL, alternateVersionLabelsFile=None,
                associatedNodeLabels=None):
->>>>>>> b364446d
         """Launch cluster.
         pnodes: producer nodes count
         totalNodes: producer + non-producer nodes count
@@ -166,16 +161,12 @@
           A value of false uses manual bootstrapping in this script, which does not do things like stake votes for producers.
         specificExtraNodeosArgs: dictionary of arguments to pass to a specific node (via --specific-num and
                                  --specific-nodeos flags on launcher), example: { "5" : "--plugin eosio::test_control_api_plugin" }
-<<<<<<< HEAD
         pfSetupPolicy: determine the protocol feature setup policy (none, preactivate_feature_only, or full)
-        """
-        assert(isinstance(topo, str))
-        assert PFSetupPolicy.isValid(pfSetupPolicy)
-=======
         alternateVersionLabelsFile: Supply an alternate version labels file to use with associatedNodeLabels.
         associatedNodeLabels: Supply a dictionary of node numbers to use an alternate label for a specific node.
         """
         assert(isinstance(topo, str))
+        assert PFSetupPolicy.isValid(pfSetupPolicy)
         if alternateVersionLabelsFile is not None:
             assert(isinstance(alternateVersionLabelsFile, str))
         elif associatedNodeLabels is not None:
@@ -185,7 +176,6 @@
             assert(isinstance(associatedNodeLabels, dict))
             Utils.Print("associatedNodeLabels size=%s" % (len(associatedNodeLabels)))
         Utils.Print("alternateVersionLabelsFile=%s" % (alternateVersionLabelsFile))
->>>>>>> b364446d
 
         if not self.localCluster:
             Utils.Print("WARNING: Cluster not local, not launching %s." % (Utils.EosServerName))
