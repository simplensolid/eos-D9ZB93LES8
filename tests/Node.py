--- conflicted
+++ resolved
@@ -1330,12 +1330,8 @@
 
     # TBD: make nodeId an internal property
     # pylint: disable=too-many-locals
-<<<<<<< HEAD
     # If nodeosPath is equal to None, it will use the existing nodeos path
-    def relaunch(self, nodeId, chainArg, newChain=False, timeout=Utils.systemWaitTimeout, addOrSwapFlags=None, cachePopen=False, nodeosPath=None):
-=======
-    def relaunch(self, nodeId, chainArg=None, newChain=False, timeout=Utils.systemWaitTimeout, addOrSwapFlags=None, cachePopen=False):
->>>>>>> f51d285d
+    def relaunch(self, nodeId, chainArg=None, newChain=False, timeout=Utils.systemWaitTimeout, addOrSwapFlags=None, cachePopen=False, nodeosPath=None):
 
         assert(self.pid is None)
         assert(self.killed)
@@ -1373,29 +1369,9 @@
                 cmdArr.append(k)
                 cmdArr.append(v)
             myCmd=" ".join(cmdArr)
-<<<<<<< HEAD
-        if nodeId == "bios":
-            dataDir="var/lib/node_bios"
-        else:
-            dataDir="var/lib/node_%02d" % (nodeId)
-        dt = datetime.datetime.now()
-        dateStr="%d_%02d_%02d_%02d_%02d_%02d" % (
-            dt.year, dt.month, dt.day, dt.hour, dt.minute, dt.second)
-        stdoutFile="%s/stdout.%s.txt" % (dataDir, dateStr)
-        stderrFile="%s/stderr.%s.txt" % (dataDir, dateStr)
-        with open(stdoutFile, 'w') as sout, open(stderrFile, 'w') as serr:
-            cmd=myCmd + ("" if chainArg is None else (" " + chainArg))
-            Utils.Print("cmd: %s" % (cmd))
-            popen=subprocess.Popen(cmd.split(), stdout=sout, stderr=serr)
-            if cachePopen:
-                self.popenProc=popen
-            self.pid=popen.pid
-            if Utils.Debug: Utils.Print("restart Node host=%s, port=%s, pid=%s, cmd=%s" % (self.host, self.port, self.pid, self.cmd))
-=======
 
         cmd=myCmd + ("" if chainArg is None else (" " + chainArg))
         self.launchCmd(cmd, nodeId, cachePopen)
->>>>>>> f51d285d
 
         def isNodeAlive():
             """wait for node to be responsive."""
@@ -1589,7 +1565,7 @@
 
     def modifyBuiltinPFSubjRestrictions(self, nodeId, featureCodename, subjectiveRestriction={}):
         from Cluster import Cluster
-        jsonPath = os.path.join(Cluster.getConfigDir(nodeId),
+        jsonPath = os.path.join(Utils.getNodeConfigDir(nodeId),
                                 "protocol_features",
                                 "BUILTIN-{}.json".format(featureCodename))
         protocolFeatureJson = []
