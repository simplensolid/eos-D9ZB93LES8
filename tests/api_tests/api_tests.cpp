/**
 *  @file api_tests.cpp
 *  @copyright defined in eos/LICENSE.txt
 */
#include <algorithm>
#include <random>
#include <iostream>
#include <vector>
#include <iterator>
#include <sstream>
#include <numeric>

#pragma GCC diagnostic push
#pragma GCC diagnostic ignored "-Wsign-compare"
#include <boost/test/unit_test.hpp>
#pragma GCC diagnostic pop
#include <boost/iostreams/concepts.hpp>
#include <boost/iostreams/stream_buffer.hpp>
#include <boost/algorithm/string/predicate.hpp>

#include <eosio/testing/tester.hpp>
#include <eosio/chain/chain_controller.hpp>
#include <eosio/chain/exceptions.hpp>
#include <eosio/chain/account_object.hpp>
#include <eosio/chain/contracts/contract_table_objects.hpp>
#include <eosio/chain/block_summary_object.hpp>
#include <eosio/chain/wasm_interface.hpp>

#include <fc/crypto/digest.hpp>
#include <fc/crypto/sha256.hpp>
#include <fc/exception/exception.hpp>
#include <fc/variant_object.hpp>

#include <Inline/BasicTypes.h>
#include <IR/Module.h>
#include <IR/Validate.h>
#include <WAST/WAST.h>
#include <WASM/WASM.h>
#include <Runtime/Runtime.h>

#include <test_api/test_api.wast.hpp>
#include <test_api_mem/test_api_mem.wast.hpp>
#include <test_api_db/test_api_db.wast.hpp>
#include <test_api_multi_index/test_api_multi_index.wast.hpp>
#include <test_api/test_api.hpp>

FC_REFLECT( dummy_action, (a)(b)(c) );
FC_REFLECT( u128_action, (values) );

using namespace eosio;
using namespace eosio::testing;
using namespace chain;
using namespace chain::contracts;
using namespace fc;

namespace bio = boost::iostreams;

template<uint64_t NAME>
struct test_api_action {
	static account_name get_account() {
		return N(testapi);
	}

	static action_name get_name() {
		return action_name(NAME);
	}
};

FC_REFLECT_TEMPLATE((uint64_t T), test_api_action<T>, BOOST_PP_SEQ_NIL);

template<uint64_t NAME>
struct test_chain_action {
	static account_name get_account() {
		return account_name(config::system_account_name);
	}

	static action_name get_name() {
		return action_name(NAME);
	}
};

FC_REFLECT_TEMPLATE((uint64_t T), test_chain_action<T>, BOOST_PP_SEQ_NIL);

struct check_auth {
   account_name            account;
   permission_name         permission;
   vector<public_key_type> pubkeys;
};

FC_REFLECT(check_auth, (account)(permission)(pubkeys) );

bool expect_assert_message(const fc::exception& ex, string expected) {
   BOOST_TEST_MESSAGE("LOG : " << "expected: " << expected << ", actual: " << ex.get_log().at(0).get_message());
   return (ex.get_log().at(0).get_message().find(expected) != std::string::npos);
}

struct assert_message_is {
	bool operator()( const fc::exception& ex, string expected) {
		auto act = ex.get_log().at(0).get_message();
		return boost::algorithm::ends_with(act, expected);
	}

	string expected;
};

constexpr uint64_t TEST_METHOD(const char* CLASS, const char *METHOD) {
  return ( (uint64_t(DJBH(CLASS))<<32) | uint32_t(DJBH(METHOD)) );
}

string I64Str(int64_t i)
{
	std::stringstream ss;
	ss << i;
	return ss.str();
}

string U64Str(uint64_t i)
{
   std::stringstream ss;
   ss << i;
   return ss.str();
}

string U128Str(unsigned __int128 i)
{
   return fc::variant(fc::uint128_t(i)).get_string();
}

template <typename T>
transaction_trace CallAction(tester& test, T ac, const vector<account_name>& scope = {N(testapi)}) {
   signed_transaction trx;


   auto pl = vector<permission_level>{{scope[0], config::active_name}};
   if (scope.size() > 1)
      for (int i = 1; i < scope.size(); i++)
         pl.push_back({scope[i], config::active_name});

   action act(pl, ac);
   trx.actions.push_back(act);

   test.set_transaction_headers(trx);
   auto sigs = trx.sign(test.get_private_key(scope[0], "active"), chain_id_type());
   trx.get_signature_keys(chain_id_type());
   auto res = test.push_transaction(trx);
   BOOST_CHECK_EQUAL(res.status, transaction_receipt::executed);
   test.produce_block();
   return res;
}

template <typename T>
transaction_trace CallFunction(tester& test, T ac, const vector<char>& data, const vector<account_name>& scope = {N(testapi)}, uint32_t extra_cf_cpu_usage = 0) {
	{
		signed_transaction trx;

      auto pl = vector<permission_level>{{scope[0], config::active_name}};
      if (scope.size() > 1)
         for (unsigned int i=1; i < scope.size(); i++)
            pl.push_back({scope[i], config::active_name});

      action act(pl, ac);
      act.data = data;
      act.authorization = {{N(testapi), config::active_name}};
      trx.actions.push_back(act);

      test.set_transaction_headers(trx, test.DEFAULT_EXPIRATION_DELTA, extra_cf_cpu_usage );
		auto sigs = trx.sign(test.get_private_key(scope[0], "active"), chain_id_type());
      trx.get_signature_keys(chain_id_type() );
		auto res = test.push_transaction(trx);
		BOOST_CHECK_EQUAL(res.status, transaction_receipt::executed);
		test.produce_block();
      return res;
	}
}

#define CALL_TEST_FUNCTION(TESTER, CLS, MTH, DATA) CallFunction(TESTER, test_api_action<TEST_METHOD(CLS, MTH)>{}, DATA)
#define CALL_TEST_FUNCTION_SYSTEM(TESTER, CLS, MTH, DATA) CallFunction(TESTER, test_chain_action<TEST_METHOD(CLS, MTH)>{}, DATA, {N(eosio)} )
#define CALL_TEST_FUNCTION_SCOPE(TESTER, CLS, MTH, DATA, ACCOUNT) CallFunction(TESTER, test_api_action<TEST_METHOD(CLS, MTH)>{}, DATA, ACCOUNT)
#define CALL_TEST_FUNCTION_AND_CHECK_EXCEPTION(TESTER, CLS, MTH, DATA, EXC, EXC_MESSAGE) \
BOOST_CHECK_EXCEPTION( \
   CALL_TEST_FUNCTION( TESTER, CLS, MTH, DATA), \
                       EXC, \
                       [](const EXC& e) { \
                          return expect_assert_message(e, EXC_MESSAGE); \
                     } \
);

bool is_access_violation(fc::unhandled_exception const & e) {
   try {
      std::rethrow_exception(e.get_inner_exception());
    }
    catch (const eosio::chain::wasm_execution_error& e) {
       return true;
    } catch (...) {

    }
   return false;
}
bool is_access_violation(const Runtime::Exception& e) {
   return true;
}
bool is_assert_exception(fc::assert_exception const & e) { return true; }
bool is_page_memory_error(page_memory_error const &e) { return true; }
bool is_tx_missing_auth(tx_missing_auth const & e) { return true; }
bool is_tx_missing_recipient(tx_missing_recipient const & e) { return true;}
bool is_tx_missing_sigs(tx_missing_sigs const & e) { return true;}
bool is_wasm_execution_error(eosio::chain::wasm_execution_error const& e) {return true;}
bool is_tx_resource_exhausted(const tx_resource_exhausted& e) { return true; }
bool is_checktime_exceeded(const checktime_exceeded& e) { return true; }


/*
 * register test suite `api_tests`
 */
BOOST_AUTO_TEST_SUITE(api_tests)

/*
 * Print capturing stuff
 */
std::vector<std::string> capture;

struct MySink : public bio::sink
{

   std::streamsize write(const char* s, std::streamsize n)
   {
      std::string tmp;
      tmp.assign(s, n);
      capture.push_back(tmp);
      std::cout << "stream : [" << tmp << "]" << std::endl;
      return n;
   }
};
uint32_t last_fnc_err = 0;

/*************************************************************************************
 * action_tests test case
 *************************************************************************************/
BOOST_FIXTURE_TEST_CASE(action_tests, tester) { try {
	produce_blocks(2);
	create_account( N(testapi) );
	create_account( N(acc1) );
	create_account( N(acc2) );
	create_account( N(acc3) );
	create_account( N(acc4) );
	produce_blocks(1000);
	set_code( N(testapi), test_api_wast );
	produce_blocks(1);

   // test assert_true
	CALL_TEST_FUNCTION( *this, "test_action", "assert_true", {});

   //test assert_false
   BOOST_CHECK_EXCEPTION(CALL_TEST_FUNCTION( *this, "test_action", "assert_false", {}), transaction_exception,
         [](const fc::exception& e) {
            return expect_assert_message(e, "test_action::assert_false");
         }
      );

   // test read_action_normal
   dummy_action dummy13{DUMMY_ACTION_DEFAULT_A, DUMMY_ACTION_DEFAULT_B, DUMMY_ACTION_DEFAULT_C};
   CALL_TEST_FUNCTION( *this, "test_action", "read_action_normal", fc::raw::pack(dummy13));

   // test read_action_to_0
   std::vector<char> raw_bytes((1<<16));
   CALL_TEST_FUNCTION( *this, "test_action", "read_action_to_0", raw_bytes );

   // test read_action_to_0
   raw_bytes.resize((1<<16)+1);
   BOOST_CHECK_EXCEPTION(CALL_TEST_FUNCTION( *this, "test_action", "read_action_to_0", raw_bytes), eosio::chain::wasm_execution_error,
         [](const eosio::chain::wasm_execution_error& e) {
            return expect_assert_message(e, "access violation");
         }
      );

   // test read_action_to_64k
   raw_bytes.resize(1);
	CALL_TEST_FUNCTION( *this, "test_action", "read_action_to_64k", raw_bytes );

   // test read_action_to_64k
   raw_bytes.resize(3);
	BOOST_CHECK_EXCEPTION(CALL_TEST_FUNCTION( *this, "test_action", "read_action_to_64k", raw_bytes ), eosio::chain::wasm_execution_error,
         [](const eosio::chain::wasm_execution_error& e) {
            return expect_assert_message(e, "access violation");
         }
      );

   // test require_notice
   auto scope = std::vector<account_name>{N(testapi)};
   auto test_require_notice = [](auto& test, std::vector<char>& data, std::vector<account_name>& scope){
      signed_transaction trx;
      auto tm = test_api_action<TEST_METHOD("test_action", "require_notice")>{};

      action act(std::vector<permission_level>{{N(testapi), config::active_name}}, tm);
      vector<char>& dest = *(vector<char> *)(&act.data);
      std::copy(data.begin(), data.end(), std::back_inserter(dest));
      trx.actions.push_back(act);

		test.set_transaction_headers(trx);
		trx.sign(test.get_private_key(N(inita), "active"), chain_id_type());
		auto res = test.push_transaction(trx);
		BOOST_CHECK_EQUAL(res.status, transaction_receipt::executed);
   };
   BOOST_CHECK_EXCEPTION(test_require_notice(*this, raw_bytes, scope), tx_missing_sigs,
         [](const tx_missing_sigs& e) {
            return expect_assert_message(e, "transaction declares authority");
         }
      );

   // test require_auth
   BOOST_CHECK_EXCEPTION(CALL_TEST_FUNCTION( *this, "test_action", "require_auth", {}), tx_missing_auth,
         [](const tx_missing_auth& e) {
            return expect_assert_message(e, "missing authority of");
         }
      );

   // test require_auth
   auto a3only = std::vector<permission_level>{{N(acc3), config::active_name}};
   BOOST_CHECK_EXCEPTION(CALL_TEST_FUNCTION( *this, "test_action", "require_auth", fc::raw::pack(a3only)), tx_missing_auth,
         [](const tx_missing_auth& e) {
            return expect_assert_message(e, "missing authority of");
         }
      );

   // test require_auth
   auto a4only = std::vector<permission_level>{{N(acc4), config::active_name}};
   BOOST_CHECK_EXCEPTION(CALL_TEST_FUNCTION( *this, "test_action", "require_auth", fc::raw::pack(a4only)), tx_missing_auth,
         [](const tx_missing_auth& e) {
            return expect_assert_message(e, "missing authority of");
         }
      );

   // test require_auth
   auto a3a4 = std::vector<permission_level>{{N(acc3), config::active_name}, {N(acc4), config::active_name}};
   auto a3a4_scope = std::vector<account_name>{N(acc3), N(acc4)};
   {
      signed_transaction trx;
      auto tm = test_api_action<TEST_METHOD("test_action", "require_auth")>{};
      auto pl = a3a4;
      if (a3a4_scope.size() > 1)
         for (unsigned int i=1; i < a3a4_scope.size(); i++)
            pl.push_back({a3a4_scope[i], config::active_name});

      action act(pl, tm);
      auto dat = fc::raw::pack(a3a4);
      vector<char>& dest = *(vector<char> *)(&act.data);
      std::copy(dat.begin(), dat.end(), std::back_inserter(dest));
      act.authorization = {{N(testapi), config::active_name}, {N(acc3), config::active_name}, {N(acc4), config::active_name}};
      trx.actions.push_back(act);

<<<<<<< HEAD
		set_tapos(trx);
		trx.sign(get_private_key(N(testapi), "active"), chain_id_type());
=======
      set_transaction_headers(trx);
>>>>>>> 7dbfadac
		trx.sign(get_private_key(N(acc3), "active"), chain_id_type());
		trx.sign(get_private_key(N(acc4), "active"), chain_id_type());
		auto res = push_transaction(trx);
		BOOST_CHECK_EQUAL(res.status, transaction_receipt::executed);
   }
   
   uint32_t now = control->head_block_time().sec_since_epoch();
   CALL_TEST_FUNCTION( *this, "test_action", "now", fc::raw::pack(now));

   // test now
   produce_block();
   BOOST_CHECK_EXCEPTION(CALL_TEST_FUNCTION( *this, "test_action", "now", fc::raw::pack(now)), transaction_exception,
         [](const fc::exception& e) {
            return expect_assert_message(e, "assertion failed: tmp == now");
         }
      );

   // test test_current_receiver
   CALL_TEST_FUNCTION( *this, "test_action", "test_current_receiver", fc::raw::pack(N(testapi)));

   // test send_action_sender
   CALL_TEST_FUNCTION( *this, "test_transaction", "send_action_sender", fc::raw::pack(N(testapi)));
   produce_block();

   // test_publication_time
   uint32_t pub_time = control->head_block_time().sec_since_epoch();
   CALL_TEST_FUNCTION( *this, "test_action", "test_publication_time", fc::raw::pack(pub_time) );

   // test test_abort
   BOOST_CHECK_EXCEPTION(CALL_TEST_FUNCTION( *this, "test_action", "test_abort", {} ), transaction_exception,
         [](const fc::exception& e) {
            return expect_assert_message(e, "abort() called");
         }
      );

   dummy_action da = { DUMMY_ACTION_DEFAULT_A, DUMMY_ACTION_DEFAULT_B, DUMMY_ACTION_DEFAULT_C };
   CallAction(*this, da);

} FC_LOG_AND_RETHROW() }

/*************************************************************************************
 * context free action tests
 *************************************************************************************/
BOOST_FIXTURE_TEST_CASE(cf_action_tests, tester) { try {
      produce_blocks(2);
      create_account( N(testapi) );
      create_account( N(dummy) );
      produce_blocks(1000);
      set_code( N(testapi), test_api_wast );
      produce_blocks(1);
      cf_action cfa;
      signed_transaction trx;
      // need at least one normal action
      BOOST_CHECK_EXCEPTION(push_transaction(trx), tx_no_action,
                            [](const fc::assert_exception& e) {
                               return expect_assert_message(e, "transactions require at least one context-aware action");
                            }
      );

      action act({}, cfa);
      trx.context_free_actions.push_back(act);
      trx.context_free_data.emplace_back(fc::raw::pack<uint32_t>(100)); // verify payload matches context free data
      trx.context_free_data.emplace_back(fc::raw::pack<uint32_t>(200));
      set_transaction_headers(trx);

      // signing a transaction with only context_free_actions should not be allowed
      auto sigs = trx.sign(get_private_key(N(testapi), "active"), chain_id_type());

      BOOST_CHECK_EXCEPTION(push_transaction(trx), tx_irrelevant_sig,
                            [](const fc::exception& e) {
                               edump((e.what()));
                               return expect_assert_message(e, "signatures");
                            }
      );

      trx.signatures.clear();

      // add a normal action along with cfa
      dummy_action da = { DUMMY_ACTION_DEFAULT_A, DUMMY_ACTION_DEFAULT_B, DUMMY_ACTION_DEFAULT_C };
      auto pl = vector<permission_level>{{N(testapi), config::active_name}};
      action act1(pl, da);
      trx.actions.push_back(act1);
      set_transaction_headers(trx);
      // run normal passing case
      sigs = trx.sign(get_private_key(N(testapi), "active"), chain_id_type());
      auto res = push_transaction(trx);

      BOOST_CHECK_EQUAL(res.status, transaction_receipt::executed);

      // attempt to access context free api in non context free action

      da = { DUMMY_ACTION_DEFAULT_A, 200, DUMMY_ACTION_DEFAULT_C };
      action act2(pl, da);
      trx.signatures.clear();
      trx.actions.clear();
      trx.actions.push_back(act2);
      set_transaction_headers(trx);
      // run normal passing case
      sigs = trx.sign(get_private_key(N(testapi), "active"), chain_id_type());
      BOOST_CHECK_EXCEPTION(push_transaction(trx), transaction_exception,
                            [](const fc::exception& e) {
                               return expect_assert_message(e, "may only be called from context_free");
                            }
      );
<<<<<<< HEAD
      {
         // back to normal action
         action act1(pl, da);
         signed_transaction trx;
         trx.context_free_actions.push_back(act);
         trx.context_free_data.emplace_back(fc::raw::pack<uint32_t>(100)); // verify payload matches context free data
         trx.context_free_data.emplace_back(fc::raw::pack<uint32_t>(200));
         
         trx.actions.push_back(act1);
         set_tapos(trx);
=======

      // back to normal action
      trx.signatures.clear();
      trx.actions.clear();
      trx.actions.push_back(act1);

      // attempt to access non context free api
      for (uint32_t i = 200; i <= 204; ++i) {
         trx.context_free_actions.clear();
         trx.context_free_data.clear();
         cfa.payload = i;
         cfa.cfd_idx = 1;
         action cfa_act({}, cfa);
         trx.context_free_actions.emplace_back(cfa_act);
         trx.signatures.clear();
         set_transaction_headers(trx);
         sigs = trx.sign(get_private_key(N(testapi), "active"), chain_id_type());
         BOOST_CHECK_EXCEPTION(push_transaction(trx), transaction_exception,
              [](const fc::exception& e) {
                 return expect_assert_message(e, "context_free: only context free api's can be used in this context");
              }
         );
      }
>>>>>>> 7dbfadac

         // attempt to access non context free api
         for (uint32_t i = 200; i <= 204; ++i) {
            trx.context_free_actions.clear();
            trx.context_free_data.clear();
            cfa.payload = i;
            cfa.cfd_idx = 1;
            action cfa_act({}, cfa);
            dummy_action da = { DUMMY_ACTION_DEFAULT_A, DUMMY_ACTION_DEFAULT_B, DUMMY_ACTION_DEFAULT_C };
            trx.context_free_actions.emplace_back(cfa_act);
            trx.actions.emplace_back(pl, da);
            trx.signatures.clear();
            sigs = trx.sign(get_private_key(N(testapi), "active"), chain_id_type());
            BOOST_CHECK_EXCEPTION(push_transaction(trx), transaction_exception,
                 [](const fc::assert_exception& e) {
                    return expect_assert_message(e, "context_free: only context free api's can be used in this context");
                 }
            );
         }
      }
      produce_block();

      return;
      // test send context free action
      auto ttrace = CallFunction( *this, test_api_action<TEST_METHOD("test_transaction", "send_cf_action")>{}, {}, {N(testapi)}, 20000 );
      BOOST_CHECK_EQUAL(ttrace.action_traces.size(), 2);
      BOOST_CHECK_EQUAL(ttrace.action_traces[1].receiver == account_name("dummy"), true);
      BOOST_CHECK_EQUAL(ttrace.action_traces[1].act.account == account_name("dummy"), true);
      BOOST_CHECK_EQUAL(ttrace.action_traces[1].act.name == account_name("event1"), true);
      BOOST_CHECK_EQUAL(ttrace.action_traces[1].act.authorization.size(), 0);

      BOOST_CHECK_EXCEPTION(CALL_TEST_FUNCTION( *this, "test_transaction", "send_cf_action_fail", {} ), transaction_exception,
           [](const fc::exception& e) {
              return expect_assert_message(e, "context free actions cannot have authorizations");
           }
      );

      CALL_TEST_FUNCTION( *this, "test_transaction", "read_inline_action", {} );
<<<<<<< HEAD
      CALL_TEST_FUNCTION( *this, "test_transaction", "read_inline_cf_action", {} );
      return;
=======
      CallFunction( *this, test_api_action<TEST_METHOD("test_transaction", "read_inline_cf_action")>{}, {}, {N(testapi)}, 20000 );
>>>>>>> 7dbfadac

} FC_LOG_AND_RETHROW() }


BOOST_FIXTURE_TEST_CASE(cfa_tx_signature, tester)  try {

   action cfa({}, cf_action());

   signed_transaction tx1;
   tx1.context_free_data.emplace_back(fc::raw::pack<uint32_t>(100));
   tx1.context_free_actions.push_back(cfa);
   set_transaction_headers(tx1);

   signed_transaction tx2;
   tx2.context_free_data.emplace_back(fc::raw::pack<uint32_t>(200));
   tx2.context_free_actions.push_back(cfa);
   set_transaction_headers(tx2);

   const private_key_type& priv_key = get_private_key("dummy", "active");
   BOOST_TEST((std::string)tx1.sign(priv_key, chain_id_type()) != (std::string)tx2.sign(priv_key, chain_id_type()));

} FC_LOG_AND_RETHROW()

/*************************************************************************************
 * checktime_tests test case
 *************************************************************************************/
BOOST_FIXTURE_TEST_CASE(checktime_pass_tests, tester) { try {
	produce_blocks(2);
	create_account( N(testapi) );
	produce_blocks(1000);
	set_code( N(testapi), test_api_wast );
	produce_blocks(1);

   // test checktime_pass
   CALL_TEST_FUNCTION( *this, "test_checktime", "checktime_pass", {});

} FC_LOG_AND_RETHROW() }

BOOST_AUTO_TEST_CASE(checktime_fail_tests) { try {
	// TODO: This is an extremely fragile test. It needs improvements:
	//       1) compilation of the smart contract should probably not count towards the CPU time of a transaction that first uses it;
	//       2) checktime should eventually switch to a deterministic metric which should hopefully fix the inconsistencies
	//          of this test succeeding/failing on different machines (for example, succeeding on our local dev machines but failing on Jenkins).
   tester t( {fc::milliseconds(5000), fc::milliseconds(5000)} );
   t.produce_blocks(2);

   t.create_account( N(testapi) );
   t.set_code( N(testapi), test_api_wast );
   t.produce_blocks(1);

   auto call_test = [](tester& test, auto ac) {
		signed_transaction trx;

      auto pl = vector<permission_level>{{N(testapi), config::active_name}};
      action act(pl, ac);

      trx.actions.push_back(act);
      test.set_transaction_headers(trx);
		auto sigs = trx.sign(test.get_private_key(N(testapi), "active"), chain_id_type());
      trx.get_signature_keys(chain_id_type() );
		auto res = test.push_transaction(trx);
		BOOST_CHECK_EQUAL(res.status, transaction_receipt::executed);
		test.produce_block();
	};

   BOOST_CHECK_EXCEPTION(call_test( t, test_api_action<TEST_METHOD("test_checktime", "checktime_failure")>{}), checktime_exceeded, is_checktime_exceeded);

} FC_LOG_AND_RETHROW() }

/*************************************************************************************
 * compiler_builtins_tests test case
 *************************************************************************************/
BOOST_FIXTURE_TEST_CASE(compiler_builtins_tests, tester) { try {
	produce_blocks(2);
	create_account( N(testapi) );
	produce_blocks(1000);
	set_code( N(testapi), test_api_wast );
	produce_blocks(1);

   // test test_multi3
   CALL_TEST_FUNCTION( *this, "test_compiler_builtins", "test_multi3", {});

   // test test_divti3
   CALL_TEST_FUNCTION( *this, "test_compiler_builtins", "test_divti3", {});

   // test test_divti3_by_0
   BOOST_CHECK_EXCEPTION(CALL_TEST_FUNCTION( *this, "test_compiler_builtins", "test_divti3_by_0", {}), transaction_exception,
         [](const fc::exception& e) {
            return expect_assert_message(e, "divide by zero");
         }
      );

   // test test_udivti3
   CALL_TEST_FUNCTION( *this, "test_compiler_builtins", "test_udivti3", {});

   // test test_udivti3_by_0
   BOOST_CHECK_EXCEPTION(CALL_TEST_FUNCTION( *this, "test_compiler_builtins", "test_udivti3_by_0", {}), transaction_exception,
         [](const fc::exception& e) {
            return expect_assert_message(e, "divide by zero");
         }
      );

   // test test_modti3
   CALL_TEST_FUNCTION( *this, "test_compiler_builtins", "test_modti3", {});

   // test test_modti3_by_0
   BOOST_CHECK_EXCEPTION(CALL_TEST_FUNCTION( *this, "test_compiler_builtins", "test_modti3_by_0", {}), transaction_exception,
         [](const fc::exception& e) {
            return expect_assert_message(e, "divide by zero");
         }
      );

   // test test_lshlti3
   CALL_TEST_FUNCTION( *this, "test_compiler_builtins", "test_lshlti3", {});

   // test test_lshrti3
   CALL_TEST_FUNCTION( *this, "test_compiler_builtins", "test_lshrti3", {});

   // test test_ashlti3
   CALL_TEST_FUNCTION( *this, "test_compiler_builtins", "test_ashlti3", {});

   // test test_ashrti3
   CALL_TEST_FUNCTION( *this, "test_compiler_builtins", "test_ashrti3", {});
} FC_LOG_AND_RETHROW() }


/*************************************************************************************
 * transaction_tests test case
 *************************************************************************************/
BOOST_FIXTURE_TEST_CASE(transaction_tests, tester) { try {
   produce_blocks(2);
   create_account( N(testapi) );
   produce_blocks(100);
   set_code( N(testapi), test_api_wast );
   produce_blocks(1);
   // test for zero auth
   {
      signed_transaction trx;
      auto tm = test_api_action<TEST_METHOD("test_action", "require_auth")>{};
      action act({}, tm); 
      trx.actions.push_back(act);

		set_tapos(trx);
      BOOST_CHECK_EXCEPTION(push_transaction(trx), transaction_exception,
         [](const fc::exception& e) {
            return expect_assert_message(e, "transactions require at least one authorization");
         }
      );
   }

   // test send_action
   CALL_TEST_FUNCTION(*this, "test_transaction", "send_action", {});

   // test send_action_empty
   CALL_TEST_FUNCTION(*this, "test_transaction", "send_action_empty", {});

   // test send_action_large
   BOOST_CHECK_EXCEPTION(CALL_TEST_FUNCTION(*this, "test_transaction", "send_action_large", {}), transaction_exception,
         [](const fc::exception& e) {
            return expect_assert_message(e, "data_len < config::default_max_inline_action_size");
         }
      );
   // test send_action_inline_fail
   BOOST_CHECK_EXCEPTION(CALL_TEST_FUNCTION(*this, "test_transaction", "send_action_inline_fail", {}), transaction_exception,
         [](const fc::exception& e) {
            return expect_assert_message(e, "test_action::assert_false");
         }
      );
   control->push_deferred_transactions( true );

   // test send_transaction
   CALL_TEST_FUNCTION(*this, "test_transaction", "send_transaction", {});
   control->push_deferred_transactions( true );

   // test send_transaction_empty
   BOOST_CHECK_EXCEPTION(CALL_TEST_FUNCTION(*this, "test_transaction", "send_transaction_empty", {}), transaction_exception,
         [](const fc::exception& e) {
            return expect_assert_message(e, "transaction must have at least one action");
         }
      );
   control->push_deferred_transactions( true );

   // test test_transaction_size
   CALL_TEST_FUNCTION(*this, "test_transaction", "test_transaction_size", fc::raw::pack(57) );
   control->push_deferred_transactions( true );

   // test test_read_transaction
   // this is a bit rough, but I couldn't figure out a better way to compare the hashes
   auto tx_trace = CALL_TEST_FUNCTION( *this, "test_transaction", "test_read_transaction", {} );
   string sha_expect = "274e873c8b2e4de20de06e53c99fe703b5099ce4faaf5d78195a4a2538caba15";
   BOOST_CHECK_EQUAL(tx_trace.action_traces.front().console == sha_expect, true);
   // test test_tapos_block_num
   CALL_TEST_FUNCTION(*this, "test_transaction", "test_tapos_block_num", fc::raw::pack(control->head_block_num()) );

   // test test_tapos_block_prefix
   CALL_TEST_FUNCTION(*this, "test_transaction", "test_tapos_block_prefix", fc::raw::pack(control->head_block_id()._hash[1]) );

   // test send_action_recurse
   BOOST_CHECK_EXCEPTION(CALL_TEST_FUNCTION(*this, "test_transaction", "send_action_recurse", {}), eosio::chain::transaction_exception,
         [](const eosio::chain::transaction_exception& e) {
            return expect_assert_message(e, "inline action recursion depth reached");
         }
      );

} FC_LOG_AND_RETHROW() }

BOOST_FIXTURE_TEST_CASE(deferred_transaction_tests, tester) { try {
   produce_blocks(2);
   create_account( N(testapi) );
   produce_blocks(100);
   set_code( N(testapi), test_api_wast );
   produce_blocks(1);

   //schedule
   CALL_TEST_FUNCTION(*this, "test_transaction", "send_deferred_transaction", {} );
   //check that it doesn't get executed immediately
   auto traces = control->push_deferred_transactions( true );
   BOOST_CHECK_EQUAL( 0, traces.size() );
   produce_block( fc::seconds(2) );
   //check that it gets executed afterwards
   traces = control->push_deferred_transactions( true );
   BOOST_CHECK_EQUAL( 1, traces.size() );

   //schedule twice (second deferred transaction should replace first one)
   CALL_TEST_FUNCTION(*this, "test_transaction", "send_deferred_transaction", {});
   CALL_TEST_FUNCTION(*this, "test_transaction", "send_deferred_transaction", {});
   produce_block( fc::seconds(2) );
   //check that only one deferred transaction executed
   traces = control->push_deferred_transactions( true );
   BOOST_CHECK_EQUAL( 1, traces.size() );

   //schedule and cancel
   CALL_TEST_FUNCTION(*this, "test_transaction", "send_deferred_transaction", {});
   CALL_TEST_FUNCTION(*this, "test_transaction", "cancel_deferred_transaction", {});
   produce_block( fc::seconds(2) );
   traces = control->push_deferred_transactions( true );
   BOOST_CHECK_EQUAL( 0, traces.size() );

   //cancel_deferred() before scheduling transaction should not prevent the transaction from being scheduled (check that previous bug is fixed)
   CALL_TEST_FUNCTION(*this, "test_transaction", "cancel_deferred_transaction", {});
   CALL_TEST_FUNCTION(*this, "test_transaction", "send_deferred_transaction", {});
   produce_block( fc::seconds(2) );
   traces = control->push_deferred_transactions( true );
   BOOST_CHECK_EQUAL( 1, traces.size() );
} FC_LOG_AND_RETHROW() }

template <uint64_t NAME>
struct setprod_act {
   static account_name get_account() {
      return N(config::system_account_name);
   }

   static action_name get_name() {
      return action_name(NAME);
   }
};

/*************************************************************************************
 * chain_tests test case
 *************************************************************************************/
BOOST_FIXTURE_TEST_CASE(chain_tests, tester) { try {
	produce_blocks(2);
   create_account( N(inita) );
   create_account( N(initb) );
   create_account( N(initc) );
   create_account( N(initd) );
   create_account( N(inite) );
   create_account( N(initf) );
   create_account( N(initg) );
   create_account( N(inith) );
   create_account( N(initi) );
   create_account( N(initj) );
   create_account( N(initk) );
   create_account( N(initl) );
   create_account( N(initm) );
   create_account( N(initn) );
   create_account( N(inito) );
   create_account( N(initp) );
   create_account( N(initq) );
   create_account( N(initr) );
   create_account( N(inits) );
   create_account( N(initt) );
   create_account( N(initu) );
   create_account( N(initv) );

	create_account( N(testapi) );

   // set active producers
	{
		signed_transaction trx;

      auto pl = vector<permission_level>{{config::system_account_name, config::active_name}};
      action act(pl, test_chain_action<N(setprods)>());
      vector<producer_key> prod_keys = {
                                          { N(inita), get_public_key( N(inita), "active" ) },
                                          { N(initb), get_public_key( N(initb), "active" ) },
                                          { N(initc), get_public_key( N(initc), "active" ) },
                                          { N(initd), get_public_key( N(initd), "active" ) },
                                          { N(inite), get_public_key( N(inite), "active" ) },
                                          { N(initf), get_public_key( N(initf), "active" ) },
                                          { N(initg), get_public_key( N(initg), "active" ) },
                                          { N(inith), get_public_key( N(inith), "active" ) },
                                          { N(initi), get_public_key( N(initi), "active" ) },
                                          { N(initj), get_public_key( N(initj), "active" ) },
                                          { N(initk), get_public_key( N(initk), "active" ) },
                                          { N(initl), get_public_key( N(initl), "active" ) },
                                          { N(initm), get_public_key( N(initm), "active" ) },
                                          { N(initn), get_public_key( N(initn), "active" ) },
                                          { N(inito), get_public_key( N(inito), "active" ) },
                                          { N(initp), get_public_key( N(initp), "active" ) },
                                          { N(initq), get_public_key( N(initq), "active" ) },
                                          { N(initr), get_public_key( N(initr), "active" ) },
                                          { N(inits), get_public_key( N(inits), "active" ) },
                                          { N(initt), get_public_key( N(initt), "active" ) },
                                          { N(initu), get_public_key( N(initu), "active" ) }
                                       };
      vector<char> data = fc::raw::pack(uint32_t(0));
      vector<char> keys = fc::raw::pack(prod_keys);
      data.insert( data.end(), keys.begin(), keys.end() );
      act.data = data;
      trx.actions.push_back(act);

      set_transaction_headers(trx);

		auto sigs = trx.sign(get_private_key(config::system_account_name, "active"), chain_id_type());
      trx.get_signature_keys(chain_id_type() );
		auto res = push_transaction(trx);
		BOOST_CHECK_EQUAL(res.status, transaction_receipt::executed);
	}

	set_code( N(testapi), test_api_wast );
	produce_blocks(100);
   auto& gpo = control->get_global_properties();
   std::vector<account_name> prods(gpo.active_producers.producers.size());
   for ( unsigned int i=0; i < gpo.active_producers.producers.size(); i++ ) {
      prods[i] = gpo.active_producers.producers[i].producer_name;
   }

	CALL_TEST_FUNCTION( *this, "test_chain", "test_activeprods", fc::raw::pack(prods));
} FC_LOG_AND_RETHROW() }

/*************************************************************************************
 * db_tests test case
 *************************************************************************************/
BOOST_FIXTURE_TEST_CASE(db_tests, tester) { try {
	produce_blocks(2);
	create_account( N(testapi) );
	produce_blocks(1000);
	set_code( N(testapi), test_api_db_wast );
	produce_blocks(1);

	CALL_TEST_FUNCTION( *this, "test_db", "primary_i64_general", {});
	CALL_TEST_FUNCTION( *this, "test_db", "primary_i64_lowerbound", {});
	CALL_TEST_FUNCTION( *this, "test_db", "primary_i64_upperbound", {});
	CALL_TEST_FUNCTION( *this, "test_db", "idx64_general", {});
	CALL_TEST_FUNCTION( *this, "test_db", "idx64_lowerbound", {});
	CALL_TEST_FUNCTION( *this, "test_db", "idx64_upperbound", {});

} FC_LOG_AND_RETHROW() }

/*************************************************************************************
 * multi_index_tests test case
 *************************************************************************************/
BOOST_FIXTURE_TEST_CASE(multi_index_tests, tester) { try {
   produce_blocks(1);
   create_account( N(testapi) );
   produce_blocks(1);
   set_code( N(testapi), test_api_multi_index_wast );
   produce_blocks(1);

   CALL_TEST_FUNCTION( *this, "test_multi_index", "idx64_general", {});
   CALL_TEST_FUNCTION( *this, "test_multi_index", "idx64_store_only", {});
   CALL_TEST_FUNCTION( *this, "test_multi_index", "idx64_check_without_storing", {});
   CALL_TEST_FUNCTION( *this, "test_multi_index", "idx128_general", {});
   CALL_TEST_FUNCTION( *this, "test_multi_index", "idx128_store_only", {});
   CALL_TEST_FUNCTION( *this, "test_multi_index", "idx128_check_without_storing", {});
   CALL_TEST_FUNCTION( *this, "test_multi_index", "idx128_autoincrement_test", {});
   CALL_TEST_FUNCTION( *this, "test_multi_index", "idx128_autoincrement_test_part1", {});
   CALL_TEST_FUNCTION( *this, "test_multi_index", "idx128_autoincrement_test_part2", {});
   CALL_TEST_FUNCTION( *this, "test_multi_index", "idx256_general", {});
   CALL_TEST_FUNCTION( *this, "test_multi_index", "idx_double_general", {});
   CALL_TEST_FUNCTION_AND_CHECK_EXCEPTION( *this, "test_multi_index", "idx64_pk_iterator_exceed_end", {},
                                           transaction_exception, "cannot increment end iterator");
   CALL_TEST_FUNCTION_AND_CHECK_EXCEPTION( *this, "test_multi_index", "idx64_sk_iterator_exceed_end", {},
                                           transaction_exception, "cannot increment end iterator");
   CALL_TEST_FUNCTION_AND_CHECK_EXCEPTION( *this, "test_multi_index", "idx64_pk_iterator_exceed_begin", {},
                                           transaction_exception, "cannot decrement iterator at beginning of table");
   CALL_TEST_FUNCTION_AND_CHECK_EXCEPTION( *this, "test_multi_index", "idx64_sk_iterator_exceed_begin", {},
                                           transaction_exception, "cannot decrement iterator at beginning of index");
   CALL_TEST_FUNCTION_AND_CHECK_EXCEPTION( *this, "test_multi_index", "idx64_pass_pk_ref_to_other_table", {},
                                           transaction_exception, "object passed to iterator_to is not in multi_index");
   CALL_TEST_FUNCTION_AND_CHECK_EXCEPTION( *this, "test_multi_index", "idx64_pass_sk_ref_to_other_table", {},
                                           transaction_exception, "object passed to iterator_to is not in multi_index");
   CALL_TEST_FUNCTION_AND_CHECK_EXCEPTION( *this, "test_multi_index", "idx64_pass_pk_end_itr_to_iterator_to", {},
                                           transaction_exception, "object passed to iterator_to is not in multi_index");
   CALL_TEST_FUNCTION_AND_CHECK_EXCEPTION( *this, "test_multi_index", "idx64_pass_pk_end_itr_to_modify", {},
                                           transaction_exception, "cannot pass end iterator to modify");
   CALL_TEST_FUNCTION_AND_CHECK_EXCEPTION( *this, "test_multi_index", "idx64_pass_pk_end_itr_to_erase", {},
                                           transaction_exception, "cannot pass end iterator to erase");
   CALL_TEST_FUNCTION_AND_CHECK_EXCEPTION( *this, "test_multi_index", "idx64_pass_sk_end_itr_to_iterator_to", {},
                                           transaction_exception, "object passed to iterator_to is not in multi_index");
   CALL_TEST_FUNCTION_AND_CHECK_EXCEPTION( *this, "test_multi_index", "idx64_pass_sk_end_itr_to_modify", {},
                                           transaction_exception, "cannot pass end iterator to modify");
   CALL_TEST_FUNCTION_AND_CHECK_EXCEPTION( *this, "test_multi_index", "idx64_pass_sk_end_itr_to_erase", {},
                                           transaction_exception, "cannot pass end iterator to erase");
   CALL_TEST_FUNCTION_AND_CHECK_EXCEPTION( *this, "test_multi_index", "idx64_modify_primary_key", {},
                                           transaction_exception, "updater cannot change primary key when modifying an object");
   CALL_TEST_FUNCTION_AND_CHECK_EXCEPTION( *this, "test_multi_index", "idx64_run_out_of_avl_pk", {},
                                           transaction_exception, "next primary key in table is at autoincrement limit");
   CALL_TEST_FUNCTION( *this, "test_multi_index", "idx64_sk_cache_pk_lookup", {});
   CALL_TEST_FUNCTION( *this, "test_multi_index", "idx64_pk_cache_sk_lookup", {});

} FC_LOG_AND_RETHROW() }

/*************************************************************************************
 * fixedpoint_tests test case
 *************************************************************************************/
BOOST_FIXTURE_TEST_CASE(fixedpoint_tests, tester) { try {
	produce_blocks(2);
	create_account( N(testapi) );
	produce_blocks(1000);
	set_code( N(testapi), test_api_wast );
	produce_blocks(1000);

	CALL_TEST_FUNCTION( *this, "test_fixedpoint", "create_instances", {});
	CALL_TEST_FUNCTION( *this, "test_fixedpoint", "test_addition", {});
	CALL_TEST_FUNCTION( *this, "test_fixedpoint", "test_subtraction", {});
	CALL_TEST_FUNCTION( *this, "test_fixedpoint", "test_multiplication", {});
	CALL_TEST_FUNCTION( *this, "test_fixedpoint", "test_division", {});
	BOOST_CHECK_EXCEPTION(CALL_TEST_FUNCTION( *this, "test_fixedpoint", "test_division_by_0", {}), transaction_exception,
         [](const fc::exception& e) {
            return expect_assert_message(e, "divide by zero");
         }
      );

} FC_LOG_AND_RETHROW() }


/*************************************************************************************
 * real_tests test cases
 *************************************************************************************/
BOOST_FIXTURE_TEST_CASE(real_tests, tester) { try {
   produce_blocks(1000);
   create_account(N(testapi) );
   produce_blocks(1000);
   set_code(N(testapi), test_api_wast);
   produce_blocks(1000);

   CALL_TEST_FUNCTION( *this, "test_real", "create_instances", {} );
   CALL_TEST_FUNCTION( *this, "test_real", "test_addition", {} );
   CALL_TEST_FUNCTION( *this, "test_real", "test_multiplication", {} );
   CALL_TEST_FUNCTION( *this, "test_real", "test_division", {} );
	BOOST_CHECK_EXCEPTION(CALL_TEST_FUNCTION( *this, "test_real", "test_division_by_0", {}), transaction_exception,
         [](const fc::exception& e) {
            return expect_assert_message(e, "divide by zero");
         }
      );


} FC_LOG_AND_RETHROW() }



/*************************************************************************************
 * crypto_tests test cases
 *************************************************************************************/
BOOST_FIXTURE_TEST_CASE(crypto_tests, tester) { try {
   produce_blocks(1000);
   create_account(N(testapi) );
   produce_blocks(1000);
   set_code(N(testapi), test_api_wast);
   produce_blocks(1000);
	{
		signed_transaction trx;

      auto pl = vector<permission_level>{{N(testapi), config::active_name}};

      action act(pl, test_api_action<TEST_METHOD("test_crypto", "test_recover_key")>{});
		auto signatures = trx.sign(get_private_key(N(testapi), "active"), chain_id_type());

		produce_block();

      auto payload   = fc::raw::pack( trx.sig_digest( chain_id_type() ) );
      auto pk     = fc::raw::pack( get_public_key( N(testapi), "active" ) );
      auto sigs   = fc::raw::pack( signatures );
      payload.insert( payload.end(), pk.begin(), pk.end() );
      payload.insert( payload.end(), sigs.begin(), sigs.end() );

      CALL_TEST_FUNCTION( *this, "test_crypto", "test_recover_key", payload );
      CALL_TEST_FUNCTION( *this, "test_crypto", "test_recover_key_assert_true", payload );
      payload[payload.size()-1] = 0;
      BOOST_CHECK_EXCEPTION( CALL_TEST_FUNCTION( *this, "test_crypto", "test_recover_key_assert_false", payload ), transaction_exception,
            [](const fc::exception& e) {
               return expect_assert_message( e, "check == p: Error expected key different than recovered key" );
            }
         );
	}

   CALL_TEST_FUNCTION( *this, "test_crypto", "test_sha1", {} );
   CALL_TEST_FUNCTION( *this, "test_crypto", "test_sha256", {} );
   CALL_TEST_FUNCTION( *this, "test_crypto", "test_sha512", {} );
   CALL_TEST_FUNCTION( *this, "test_crypto", "test_ripemd160", {} );
   CALL_TEST_FUNCTION( *this, "test_crypto", "sha1_no_data", {} );
   CALL_TEST_FUNCTION( *this, "test_crypto", "sha256_no_data", {} );
   CALL_TEST_FUNCTION( *this, "test_crypto", "sha512_no_data", {} );
   CALL_TEST_FUNCTION( *this, "test_crypto", "ripemd160_no_data", {} );

   BOOST_CHECK_EXCEPTION(CALL_TEST_FUNCTION( *this, "test_crypto", "assert_sha256_false", {} ), transaction_exception,
         [](const fc::exception& e) {
            return expect_assert_message(e, "hash miss match");
         }
      );

   CALL_TEST_FUNCTION( *this, "test_crypto", "assert_sha256_true", {} );

   BOOST_CHECK_EXCEPTION(CALL_TEST_FUNCTION( *this, "test_crypto", "assert_sha1_false", {} ), transaction_exception,
         [](const fc::exception& e) {
            return expect_assert_message(e, "hash miss match");
         }
      );

   CALL_TEST_FUNCTION( *this, "test_crypto", "assert_sha1_true", {} );

   BOOST_CHECK_EXCEPTION(CALL_TEST_FUNCTION( *this, "test_crypto", "assert_sha1_false", {} ), transaction_exception,
         [](const fc::exception& e) {
            return expect_assert_message(e, "hash miss match");
         }
      );

   CALL_TEST_FUNCTION( *this, "test_crypto", "assert_sha1_true", {} );

   BOOST_CHECK_EXCEPTION(CALL_TEST_FUNCTION( *this, "test_crypto", "assert_sha512_false", {} ), transaction_exception,
         [](const fc::exception& e) {
            return expect_assert_message(e, "hash miss match");
         }
      );

   CALL_TEST_FUNCTION( *this, "test_crypto", "assert_sha512_true", {} );

   BOOST_CHECK_EXCEPTION(CALL_TEST_FUNCTION( *this, "test_crypto", "assert_ripemd160_false", {} ), transaction_exception,
         [](const fc::exception& e) {
            return expect_assert_message(e, "hash miss match");
         }
      );

   CALL_TEST_FUNCTION( *this, "test_crypto", "assert_ripemd160_true", {} );

} FC_LOG_AND_RETHROW() }


/*************************************************************************************
 * memory_tests test cases
 *************************************************************************************/
BOOST_FIXTURE_TEST_CASE(memory_tests, tester) { try {
   produce_blocks(1000);
   create_account(N(testapi) );
   produce_blocks(1000);
   set_code(N(testapi), test_api_mem_wast);
   produce_blocks(1000);

   CALL_TEST_FUNCTION( *this, "test_memory", "test_memory_allocs", {} );
   produce_blocks(1000);
   CALL_TEST_FUNCTION( *this, "test_memory", "test_memory_hunk", {} );
   produce_blocks(1000);
   CALL_TEST_FUNCTION( *this, "test_memory", "test_memory_hunks", {} );
   produce_blocks(1000);
   //Disabling this for now as it fails due to malloc changes for variable wasm max memory sizes
#if 0
   CALL_TEST_FUNCTION( *this, "test_memory", "test_memory_hunks_disjoint", {} );
   produce_blocks(1000);
#endif
   CALL_TEST_FUNCTION( *this, "test_memory", "test_memset_memcpy", {} );
   produce_blocks(1000);
   CALL_TEST_FUNCTION( *this, "test_memory", "test_memcpy_overlap_start", {} );
   produce_blocks(1000);
   CALL_TEST_FUNCTION( *this, "test_memory", "test_memcpy_overlap_end", {} );
   produce_blocks(1000);
   CALL_TEST_FUNCTION( *this, "test_memory", "test_memcmp", {} );
} FC_LOG_AND_RETHROW() }


/*************************************************************************************
 * extended_memory_tests test cases
 *************************************************************************************/
BOOST_FIXTURE_TEST_CASE(extended_memory_test_initial_memory, tester) { try {
   produce_blocks(1000);
   create_account(N(testapi) );
   produce_blocks(1000);
   set_code(N(testapi), test_api_mem_wast);
   produce_blocks(1000);
   CALL_TEST_FUNCTION( *this, "test_extended_memory", "test_initial_buffer", {} );
} FC_LOG_AND_RETHROW() }

BOOST_FIXTURE_TEST_CASE(extended_memory_test_page_memory, tester) { try {
   produce_blocks(1000);
   create_account(N(testapi) );
   produce_blocks(1000);
   set_code(N(testapi), test_api_mem_wast);
   produce_blocks(1000);
   CALL_TEST_FUNCTION( *this, "test_extended_memory", "test_page_memory", {} );
} FC_LOG_AND_RETHROW() }

BOOST_FIXTURE_TEST_CASE(extended_memory_test_page_memory_exceeded, tester) { try {
   produce_blocks(1000);
   create_account(N(testapi) );
   produce_blocks(1000);
   set_code(N(testapi), test_api_mem_wast);
   produce_blocks(1000);
   CALL_TEST_FUNCTION( *this, "test_extended_memory", "test_page_memory_exceeded", {} );

} FC_LOG_AND_RETHROW() }

BOOST_FIXTURE_TEST_CASE(extended_memory_test_page_memory_negative_bytes, tester) { try {
   produce_blocks(1000);
   create_account(N(testapi) );
   produce_blocks(1000);
   set_code(N(testapi), test_api_mem_wast);
   produce_blocks(1000);
   CALL_TEST_FUNCTION( *this, "test_extended_memory", "test_page_memory_negative_bytes", {} );

} FC_LOG_AND_RETHROW() }

/*************************************************************************************
 * print_tests test case
 *************************************************************************************/
BOOST_FIXTURE_TEST_CASE(print_tests, tester) { try {
	produce_blocks(2);
	create_account(N(testapi) );
	produce_blocks(1000);

	set_code(N(testapi), test_api_wast);
	produce_blocks(1000);
	string captured = "";

	// test prints
   auto tx1_trace = CALL_TEST_FUNCTION( *this, "test_print", "test_prints", {} );
   auto tx1_act_cnsl = tx1_trace.action_traces.front().console;
   BOOST_CHECK_EQUAL(tx1_act_cnsl == "abcefg", true);

   // test prints_l
   auto tx2_trace = CALL_TEST_FUNCTION( *this, "test_print", "test_prints_l", {} );
   auto tx2_act_cnsl = tx2_trace.action_traces.front().console;
   BOOST_CHECK_EQUAL(tx2_act_cnsl == "abatest", true);


   // test printi
   auto tx3_trace = CALL_TEST_FUNCTION( *this, "test_print", "test_printi", {} );
   auto tx3_act_cnsl = tx3_trace.action_traces.front().console;
   BOOST_CHECK_EQUAL( tx3_act_cnsl.substr(0,1), I64Str(0) );
   BOOST_CHECK_EQUAL( tx3_act_cnsl.substr(1,6), I64Str(556644) );
   BOOST_CHECK_EQUAL( tx3_act_cnsl.substr(7, std::string::npos), I64Str(-1) );

   // test printui
   auto tx4_trace = CALL_TEST_FUNCTION( *this, "test_print", "test_printui", {} );
   auto tx4_act_cnsl = tx4_trace.action_traces.front().console;
   BOOST_CHECK_EQUAL( tx4_act_cnsl.substr(0,1), U64Str(0) );
   BOOST_CHECK_EQUAL( tx4_act_cnsl.substr(1,6), U64Str(556644) );
   BOOST_CHECK_EQUAL( tx4_act_cnsl.substr(7, std::string::npos), U64Str(-1) ); // "18446744073709551615"

   // test printn
   auto tx5_trace = CALL_TEST_FUNCTION( *this, "test_print", "test_printn", {} );
   auto tx5_act_cnsl = tx5_trace.action_traces.front().console;
   BOOST_CHECK_EQUAL( tx5_act_cnsl.substr(0,5), "abcde" );
   BOOST_CHECK_EQUAL( tx5_act_cnsl.substr(5, 5), "ab.de" );
   BOOST_CHECK_EQUAL( tx5_act_cnsl.substr(10, 6), "1q1q1q");
   BOOST_CHECK_EQUAL( tx5_act_cnsl.substr(16, 11), "abcdefghijk");
   BOOST_CHECK_EQUAL( tx5_act_cnsl.substr(27, 12), "abcdefghijkl");
   BOOST_CHECK_EQUAL( tx5_act_cnsl.substr(39, 13), "abcdefghijkl1");
   BOOST_CHECK_EQUAL( tx5_act_cnsl.substr(52, 13), "abcdefghijkl1");
   BOOST_CHECK_EQUAL( tx5_act_cnsl.substr(65, 13), "abcdefghijkl1");

   // test printi128
   auto tx6_trace = CALL_TEST_FUNCTION( *this, "test_print", "test_printi128", {} );
   auto tx6_act_cnsl = tx6_trace.action_traces.front().console;
   BOOST_CHECK_EQUAL( tx6_act_cnsl.substr(0, 39), U128Str(-1) );
   BOOST_CHECK_EQUAL( tx6_act_cnsl.substr(39, 1), U128Str(0) );
   BOOST_CHECK_EQUAL( tx6_act_cnsl.substr(40, 11), U128Str(87654323456) );

} FC_LOG_AND_RETHROW() }


/*************************************************************************************
 * math_tests test case
 *************************************************************************************/
BOOST_FIXTURE_TEST_CASE(math_tests, tester) { try {
	produce_blocks(1000);
	create_account( N(testapi) );
	produce_blocks(1000);

	produce_blocks(1000);
	set_code( N(testapi), test_api_wast );
	produce_blocks(1000);

   std::random_device rd;
   std::mt19937_64 gen(rd());
   std::uniform_int_distribution<unsigned long long> dis;

   // test mult_eq with 10 random pairs of 128 bit numbers
   for (int i=0; i < 10; i++) {
      u128_action act;
      act.values[0] = dis(gen); act.values[0] <<= 64; act.values[0] |= dis(gen);
      act.values[1] = dis(gen); act.values[1] <<= 64; act.values[1] |= dis(gen);
      act.values[2] = act.values[0] * act.values[1];
      CALL_TEST_FUNCTION( *this, "test_math", "test_multeq", fc::raw::pack(act));
   }
   // test div_eq with 10 random pairs of 128 bit numbers
   for (int i=0; i < 10; i++) {
      u128_action act;
      act.values[0] = dis(gen); act.values[0] <<= 64; act.values[0] |= dis(gen);
      act.values[1] = dis(gen); act.values[1] <<= 64; act.values[1] |= dis(gen);
      act.values[2] = act.values[0] / act.values[1];
      CALL_TEST_FUNCTION( *this, "test_math", "test_diveq", fc::raw::pack(act));
   }
   // test diveq for divide by zero
	BOOST_CHECK_EXCEPTION(CALL_TEST_FUNCTION( *this, "test_math", "test_diveq_by_0", {}), transaction_exception,
          [](const fc::exception& e) {
            return expect_assert_message(e, "divide by zero");
         }
      );

	CALL_TEST_FUNCTION( *this, "test_math", "test_double_api", {});

   union {
      char whole[32];
      double _[4] = {2, -2, 100000, -100000};
   } d_vals;

   std::vector<char> ds(sizeof(d_vals));
   std::copy(d_vals.whole, d_vals.whole+sizeof(d_vals), ds.begin());
   CALL_TEST_FUNCTION( *this, "test_math", "test_i64_to_double", ds);

   std::copy(d_vals.whole, d_vals.whole+sizeof(d_vals), ds.begin());
   CALL_TEST_FUNCTION( *this, "test_math", "test_double_to_i64", ds);

	BOOST_CHECK_EXCEPTION(CALL_TEST_FUNCTION( *this, "test_math", "test_double_api_div_0", {}), transaction_exception,
          [](const fc::exception& e) {
            return expect_assert_message(e, "divide by zero");
         }
      );

} FC_LOG_AND_RETHROW() }


/*************************************************************************************
 * types_tests test case
 *************************************************************************************/
BOOST_FIXTURE_TEST_CASE(types_tests, tester) { try {
	produce_blocks(1000);
	create_account( N(testapi) );

	produce_blocks(1000);
	set_code( N(testapi), test_api_wast );
	produce_blocks(1000);

	CALL_TEST_FUNCTION( *this, "test_types", "types_size", {});
	CALL_TEST_FUNCTION( *this, "test_types", "char_to_symbol", {});
	CALL_TEST_FUNCTION( *this, "test_types", "string_to_name", {});
	CALL_TEST_FUNCTION( *this, "test_types", "name_class", {});
} FC_LOG_AND_RETHROW() }

/*************************************************************************************
 * permission_tests test case
 *************************************************************************************/
BOOST_FIXTURE_TEST_CASE(permission_tests, tester) { try {
   produce_blocks(1);
   create_account( N(testapi) );

   produce_blocks(1);
   set_code( N(testapi), test_api_wast );
   produce_blocks(1);

   auto get_result_uint64 = [&]() -> uint64_t {
      const auto& db = control->get_database();
      const auto* t_id = db.find<table_id_object, by_code_scope_table>(boost::make_tuple(N(testapi), N(testapi), N(testapi)));
      
      FC_ASSERT(t_id != 0, "Table id not found");

      const auto& idx = db.get_index<key_value_index, by_scope_primary>();

      auto itr = idx.lower_bound(boost::make_tuple(t_id->id));
      FC_ASSERT( itr != idx.end() && itr->t_id == t_id->id, "lower_bound failed");

      FC_ASSERT( 0 != itr->value.size(), "unexpected result size");
      return *reinterpret_cast<const uint64_t *>(itr->value.data());
   };

   CALL_TEST_FUNCTION( *this, "test_permission", "check_authorization",
      fc::raw::pack( check_auth {
         .account    = N(testapi),
         .permission = N(active),
         .pubkeys    = {
            get_public_key(N(testapi), "active")
         }
      })
   );
   BOOST_CHECK_EQUAL( uint64_t(1), get_result_uint64() );

   CALL_TEST_FUNCTION( *this, "test_permission", "check_authorization",
      fc::raw::pack( check_auth {
         .account    = N(testapi),
         .permission = N(active),
         .pubkeys    = {
            public_key_type(string("EOS7GfRtyDWWgxV88a5TRaYY59XmHptyfjsFmHHfioGNJtPjpSmGX"))
         }
      })
   );
   BOOST_CHECK_EQUAL( uint64_t(0), get_result_uint64() );

   BOOST_CHECK_EXCEPTION(CALL_TEST_FUNCTION( *this, "test_permission", "check_authorization",
      fc::raw::pack( check_auth {
         .account    = N(testapi),
         .permission = N(active),
         .pubkeys    = {
            get_public_key(N(testapi), "active"),
            public_key_type(string("EOS7GfRtyDWWgxV88a5TRaYY59XmHptyfjsFmHHfioGNJtPjpSmGX"))
         }
      })), tx_irrelevant_sig,
       [](const tx_irrelevant_sig& e) {
         return expect_assert_message(e, "irrelevant signatures from these keys: [\"EOS7GfRtyDWWgxV88a5TRaYY59XmHptyfjsFmHHfioGNJtPjpSmGX\"]");
      }
   );

   BOOST_CHECK_EXCEPTION(CALL_TEST_FUNCTION( *this, "test_permission", "check_authorization",
      fc::raw::pack( check_auth {
         .account    = N(noname),
         .permission = N(active),
         .pubkeys    = {
            get_public_key(N(testapi), "active")
         }
      })), fc::exception,
       [](const fc::exception& e) {
         return expect_assert_message(e, "unknown key");
      }
   );

   CALL_TEST_FUNCTION( *this, "test_permission", "check_authorization",
      fc::raw::pack( check_auth {
         .account    = N(testapi),
         .permission = N(active),
         .pubkeys    = {}
      })
   );
   BOOST_CHECK_EQUAL( uint64_t(0), get_result_uint64() );

   BOOST_CHECK_EXCEPTION(CALL_TEST_FUNCTION( *this, "test_permission", "check_authorization",
      fc::raw::pack( check_auth {
         .account    = N(testapi),
         .permission = N(noname),
         .pubkeys    = {
            get_public_key(N(testapi), "active")
         }
      })), fc::exception,
       [](const fc::exception& e) {
         return expect_assert_message(e, "unknown key");
      }
   );

} FC_LOG_AND_RETHROW() }

#if 0
/*************************************************************************************
 * privileged_tests test case
 *************************************************************************************/
BOOST_FIXTURE_TEST_CASE(privileged_tests, tester) { try {
	produce_blocks(2);
	create_account( N(testapi) );
	create_account( N(acc1) );
	produce_blocks(100);
	set_code( N(testapi), test_api_wast );
	produce_blocks(1);

   {
		signed_transaction trx;

      auto pl = vector<permission_level>{{config::system_account_name, config::active_name}};
      action act(pl, test_chain_action<N(setprods)>());
      vector<producer_key> prod_keys = {
                                          { N(inita), get_public_key( N(inita), "active" ) },
                                          { N(initb), get_public_key( N(initb), "active" ) },
                                          { N(initc), get_public_key( N(initc), "active" ) },
                                          { N(initd), get_public_key( N(initd), "active" ) },
                                          { N(inite), get_public_key( N(inite), "active" ) },
                                          { N(initf), get_public_key( N(initf), "active" ) },
                                          { N(initg), get_public_key( N(initg), "active" ) },
                                          { N(inith), get_public_key( N(inith), "active" ) },
                                          { N(initi), get_public_key( N(initi), "active" ) },
                                          { N(initj), get_public_key( N(initj), "active" ) },
                                          { N(initk), get_public_key( N(initk), "active" ) },
                                          { N(initl), get_public_key( N(initl), "active" ) },
                                          { N(initm), get_public_key( N(initm), "active" ) },
                                          { N(initn), get_public_key( N(initn), "active" ) },
                                          { N(inito), get_public_key( N(inito), "active" ) },
                                          { N(initp), get_public_key( N(initp), "active" ) },
                                          { N(initq), get_public_key( N(initq), "active" ) },
                                          { N(initr), get_public_key( N(initr), "active" ) },
                                          { N(inits), get_public_key( N(inits), "active" ) },
                                          { N(initt), get_public_key( N(initt), "active" ) },
                                          { N(initu), get_public_key( N(initu), "active" ) }
                                       };
      vector<char> data = fc::raw::pack(uint32_t(0));
      vector<char> keys = fc::raw::pack(prod_keys);
      data.insert( data.end(), keys.begin(), keys.end() );
      act.data = data;
      trx.actions.push_back(act);

		set_tapos(trx);

		auto sigs = trx.sign(get_private_key(config::system_account_name, "active"), chain_id_type());
      trx.get_signature_keys(chain_id_type() );
		auto res = push_transaction(trx);
		BOOST_CHECK_EQUAL(res.status, transaction_receipt::executed);
	}

   CALL_TEST_FUNCTION( *this, "test_privileged", "test_is_privileged", {} );
   BOOST_CHECK_EXCEPTION( CALL_TEST_FUNCTION( *this, "test_privileged", "test_is_privileged", {} ), transaction_exception,
         [](const fc::exception& e) {
            return expect_assert_message(e, "context.privileged: testapi does not have permission to call this API");
         }
       );

} FC_LOG_AND_RETHROW() }
#endif

BOOST_AUTO_TEST_SUITE_END()<|MERGE_RESOLUTION|>--- conflicted
+++ resolved
@@ -348,12 +348,7 @@
       act.authorization = {{N(testapi), config::active_name}, {N(acc3), config::active_name}, {N(acc4), config::active_name}};
       trx.actions.push_back(act);
 
-<<<<<<< HEAD
-		set_tapos(trx);
-		trx.sign(get_private_key(N(testapi), "active"), chain_id_type());
-=======
       set_transaction_headers(trx);
->>>>>>> 7dbfadac
 		trx.sign(get_private_key(N(acc3), "active"), chain_id_type());
 		trx.sign(get_private_key(N(acc4), "active"), chain_id_type());
 		auto res = push_transaction(trx);
@@ -458,7 +453,6 @@
                                return expect_assert_message(e, "may only be called from context_free");
                             }
       );
-<<<<<<< HEAD
       {
          // back to normal action
          action act1(pl, da);
@@ -469,31 +463,23 @@
          
          trx.actions.push_back(act1);
          set_tapos(trx);
-=======
-
-      // back to normal action
-      trx.signatures.clear();
-      trx.actions.clear();
-      trx.actions.push_back(act1);
-
-      // attempt to access non context free api
-      for (uint32_t i = 200; i <= 204; ++i) {
-         trx.context_free_actions.clear();
-         trx.context_free_data.clear();
-         cfa.payload = i;
-         cfa.cfd_idx = 1;
-         action cfa_act({}, cfa);
-         trx.context_free_actions.emplace_back(cfa_act);
-         trx.signatures.clear();
-         set_transaction_headers(trx);
-         sigs = trx.sign(get_private_key(N(testapi), "active"), chain_id_type());
-         BOOST_CHECK_EXCEPTION(push_transaction(trx), transaction_exception,
-              [](const fc::exception& e) {
-                 return expect_assert_message(e, "context_free: only context free api's can be used in this context");
-              }
-         );
-      }
->>>>>>> 7dbfadac
+         // attempt to access non context free api
+         for (uint32_t i = 200; i <= 204; ++i) {
+            trx.context_free_actions.clear();
+            trx.context_free_data.clear();
+            cfa.payload = i;
+            cfa.cfd_idx = 1;
+            action cfa_act({}, cfa);
+            trx.context_free_actions.emplace_back(cfa_act);
+            trx.signatures.clear();
+            set_transaction_headers(trx);
+            sigs = trx.sign(get_private_key(N(testapi), "active"), chain_id_type());
+            BOOST_CHECK_EXCEPTION(push_transaction(trx), transaction_exception,
+                 [](const fc::exception& e) {
+                    return expect_assert_message(e, "context_free: only context free api's can be used in this context");
+                 }
+            );
+         }
 
          // attempt to access non context free api
          for (uint32_t i = 200; i <= 204; ++i) {
@@ -532,12 +518,7 @@
       );
 
       CALL_TEST_FUNCTION( *this, "test_transaction", "read_inline_action", {} );
-<<<<<<< HEAD
-      CALL_TEST_FUNCTION( *this, "test_transaction", "read_inline_cf_action", {} );
-      return;
-=======
       CallFunction( *this, test_api_action<TEST_METHOD("test_transaction", "read_inline_cf_action")>{}, {}, {N(testapi)}, 20000 );
->>>>>>> 7dbfadac
 
 } FC_LOG_AND_RETHROW() }
 
