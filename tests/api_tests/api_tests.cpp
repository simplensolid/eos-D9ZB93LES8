--- conflicted
+++ resolved
@@ -690,7 +690,6 @@
          }
       );
 
-<<<<<<< HEAD
    // test send_transaction_expiring_late
    BOOST_CHECK_EXCEPTION(CALL_TEST_FUNCTION( *this, "test_transaction", "send_transaction_expiring_late", fc::raw::pack(N(testapi))),
                          eosio::chain::transaction_exception,  [](const eosio::chain::transaction_exception& e) {
@@ -698,9 +697,7 @@
                                                                }
       );
 
-=======
-   BOOST_REQUIRE_EQUAL( validate(), true );
->>>>>>> 6016c1e2
+   BOOST_REQUIRE_EQUAL( validate(), true );
 } FC_LOG_AND_RETHROW() }
 
 BOOST_FIXTURE_TEST_CASE(deferred_transaction_tests, TESTER) { try {
