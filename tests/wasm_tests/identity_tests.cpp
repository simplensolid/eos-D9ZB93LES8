#include <boost/test/unit_test.hpp>
#include <eosio/testing/tester.hpp>
#include <eosio/chain/contracts/abi_serializer.hpp>
#include <eosio/chain_plugin/chain_plugin.hpp>
#include <chainbase/chainbase.hpp>
<<<<<<< HEAD
#include <eosio/chain/fixed_key.hpp>
=======
>>>>>>> 87345533

#include <identity/identity.wast.hpp>
#include <identity/identity.abi.hpp>
#include <identity/test/identity_test.wast.hpp>
#include <identity/test/identity_test.abi.hpp>

#include <Runtime/Runtime.h>

#include <fc/variant_object.hpp>
#include <fc/io/json.hpp>

#include <algorithm>

#include "test_wasts.hpp"

using namespace eosio;
using namespace eosio::chain;
using namespace eosio::chain::contracts;
using namespace eosio::chain_apis;
using namespace eosio::testing;
using namespace fc;

class identity_tester : public tester {
public:

   identity_tester() {
      produce_blocks(2);

      create_accounts( {N(identity), N(identitytest), N(alice), N(bob), N(carol)} );
      produce_blocks(1000);

      set_code(N(identity), identity_wast);
      set_abi(N(identity), identity_abi);
      set_code(N(identitytest), identity_test_wast);
      set_abi(N(identitytest), identity_test_abi);
      produce_blocks(1);

      const auto& accnt = control->get_database().get<account_object,by_name>( N(identity) );
      abi_def abi;
      BOOST_REQUIRE_EQUAL(abi_serializer::to_abi(accnt.abi, abi), true);
      abi_ser.set_abi(abi);

      const auto& acnt_test = control->get_database().get<account_object,by_name>( N(identitytest) );
      abi_def abi_test;
      BOOST_REQUIRE_EQUAL(abi_serializer::to_abi(acnt_test.abi, abi_test), true);
      abi_ser_test.set_abi(abi_test);

      const global_property_object &gpo = control->get_global_properties();
      FC_ASSERT(0 < gpo.active_producers.producers.size(), "No producers");
      producer_name = (string)gpo.active_producers.producers.front().producer_name;
   }

   uint64_t get_result_uint64() {
      const auto& db = control->get_database();
      const auto* t_id = db.find<table_id_object, by_code_scope_table>(boost::make_tuple(N(identitytest), 0, N(result)));
      FC_ASSERT(t_id != 0, "Table id not found");

      const auto& idx = db.get_index<key_value_index, by_scope_primary>();

      auto itr = idx.lower_bound(boost::make_tuple(t_id->id));
      FC_ASSERT( itr != idx.end() && itr->t_id == t_id->id, "lower_bound failed");

      FC_ASSERT( N(result) == itr->primary_key, "row with result not found");
      FC_ASSERT( sizeof(uint64_t) == itr->value.size(), "unexpected result size");
      return *reinterpret_cast<const uint64_t*>(itr->value.data());
   }

   uint64_t get_owner_for_identity(uint64_t identity)
   {
      action get_owner_act;
      get_owner_act.account = N(identitytest);
      get_owner_act.name = N(getowner);
      get_owner_act.data = abi_ser_test.variant_to_binary("getowner", mutable_variant_object()
                                                          ("identity", identity)
      );
      BOOST_REQUIRE_EQUAL(success(), push_action(std::move(get_owner_act), 0));
      return get_result_uint64();
   }

   uint64_t get_identity_for_account(const string& account)
   {
      action get_identity_act;
      get_identity_act.account = N(identitytest);
      get_identity_act.name = N(getidentity);
      get_identity_act.data = abi_ser_test.variant_to_binary("getidentity", mutable_variant_object()
                                                          ("account", account)
      );
      BOOST_REQUIRE_EQUAL(success(), push_action(std::move(get_identity_act), 0));
      return get_result_uint64();
   }

   action_result create_identity(const string& account_name, uint64_t identity, bool auth = true) {
      action create_act;
      create_act.account = N(identity);
      create_act.name = N(create);
      create_act.data = abi_ser.variant_to_binary("create", mutable_variant_object()
                                                  ("creator", account_name)
                                                  ("identity", identity)
      );
      return push_action( std::move(create_act), (auth ? string_to_name(account_name.c_str()) : 0) );
   }

   fc::variant get_identity(uint64_t idnt) {
      const auto& db = control->get_database();
      const auto* t_id = db.find<table_id_object, by_code_scope_table>(boost::make_tuple(N(identity), N(identity), N(ident)));
      FC_ASSERT(t_id != 0, "object not found");

      const auto& idx = db.get_index<key_value_index, by_scope_primary>();

      auto itr = idx.lower_bound(boost::make_tuple(t_id->id, idnt));
      FC_ASSERT( itr != idx.end() && itr->t_id == t_id->id, "lower_bound failed");
      BOOST_REQUIRE_EQUAL(idnt, itr->primary_key);

      vector<char> data;
      read_only::copy_inline_row(*itr, data);
      return abi_ser.binary_to_variant("identrow", data);
   }

   action_result certify(const string& certifier, uint64_t identity, const vector<fc::variant>& fields, bool auth = true) {
      action cert_act;
      cert_act.account = N(identity);
      cert_act.name = N(certprop);
      cert_act.data = abi_ser.variant_to_binary("certprop", mutable_variant_object()
                                                ("bill_storage_to", certifier)
                                                ("certifier", certifier)
                                                ("identity", identity)
                                                ("value", fields)
      );
      return push_action( std::move(cert_act), (auth ? string_to_name(certifier.c_str()) : 0) );
   }

   fc::variant get_certrow(uint64_t identity, const string& property, uint64_t trusted, const string& certifier) {
      const auto& db = control->get_database();
      const auto* t_id = db.find<table_id_object, by_code_scope_table>(boost::make_tuple(N(identity), identity, N( certs )));
      FC_ASSERT(t_id != 0, "certrow not found");

      const auto& idx = db.get_index<index256_index, by_secondary>();
<<<<<<< HEAD
      auto key = key256::make_from_word_sequence<uint64_t>(string_to_name(property.c_str()), trusted, string_to_name(certifier.c_str()));

      auto itr = idx.lower_bound(boost::make_tuple(t_id->id, key.get_array()));
      if (itr != idx.end() && itr->t_id == t_id->id && itr->secondary_key == key.get_array()) {
         auto primary_key = itr->primary_key;
         const auto& idx = db.get_index<key_value_index, by_scope_primary>();

=======
      std::array<uint64_t, 4> buf { { string_to_name(property.c_str()), trusted, string_to_name(certifier.c_str()), 0 } };
      fc::sha256 key((char*)buf.data(), sizeof(uint64_t)*buf.size());

      auto itr = idx.lower_bound(boost::make_tuple(t_id->id, key));
      if (itr != idx.end() && itr->t_id == t_id->id && itr->secondary_key == key) {
         auto primary_key = itr->primary_key;
         const auto& idx = db.get_index<key_value_index, by_scope_primary>();

>>>>>>> 87345533
         auto itr = idx.lower_bound(boost::make_tuple(t_id->id, primary_key));
         FC_ASSERT( itr != idx.end() && itr->t_id == t_id->id && primary_key == itr->primary_key,
                    "Record found in secondary index, but not found in primary index."
         );
         vector<char> data;
         read_only::copy_inline_row(*itr, data);
         return abi_ser.binary_to_variant("certrow", data);
      } else {
         return fc::variant(nullptr);
      }
   }

   fc::variant get_accountrow(const string& account) {
      const auto& db = control->get_database();
      uint64_t acnt = string_to_name(account.c_str());
      const auto* t_id = db.find<table_id_object, by_code_scope_table>(boost::make_tuple(N(identity), acnt, N(account)));
      if (!t_id) {
         return fc::variant(nullptr);
      }
      const auto& idx = db.get_index<key_value_index, by_scope_primary>();
      auto itr = idx.lower_bound(boost::make_tuple(t_id->id, N(account)));
      if( itr != idx.end() && itr->t_id == t_id->id && N(account) == itr->primary_key) {
         vector<char> data;
         read_only::copy_inline_row(*itr, data);
         return abi_ser.binary_to_variant("accountrow", data);
      } else {
         return fc::variant(nullptr);
      }
   }

   action_result settrust(const string& trustor, const string& trusting, uint64_t trust, bool auth = true)
   {
      signed_transaction trx;
      action settrust_act;
      settrust_act.account = N(identity);
      settrust_act.name = N(settrust);
      settrust_act.data = abi_ser.variant_to_binary("settrust", mutable_variant_object()
                                                    ("trustor", trustor)
                                                    ("trusting", trusting)
                                                    ("trust", trust)
      );
      auto tr = string_to_name(trustor.c_str());
      return push_action( std::move(settrust_act), (auth ? tr : 0) );
   }

   bool get_trust(const string& trustor, const string& trusting) {
      const auto& db = control->get_database();
      const auto* t_id = db.find<table_id_object, by_code_scope_table>(boost::make_tuple(N(identity), string_to_name(trustor.c_str()), N(trust)));
      if (!t_id) {
         return false;
      }

      uint64_t tng = string_to_name(trusting.c_str());
      const auto& idx = db.get_index<key_value_index, by_scope_primary>();
      auto itr = idx.lower_bound(boost::make_tuple(t_id->id, tng));
      return ( itr != idx.end() && itr->t_id == t_id->id && tng == itr->primary_key ); //true if found
   }

public:
   abi_serializer abi_ser;
   abi_serializer abi_ser_test;
   std::string producer_name;
};

constexpr uint64_t identity_val = 0xffffffffffffffff; //64-bit value

BOOST_AUTO_TEST_SUITE(identity_tests)

BOOST_FIXTURE_TEST_CASE( identity_create, identity_tester ) try {

   BOOST_REQUIRE_EQUAL(success(), create_identity("alice", identity_val));
   fc::variant idnt = get_identity(identity_val);
   BOOST_REQUIRE_EQUAL( identity_val, idnt["identity"].as_uint64());
   BOOST_REQUIRE_EQUAL( "alice", idnt["creator"].as_string());

   //attempts to create already existing identity should fail
   BOOST_REQUIRE_EQUAL(error("condition: assertion failed: identity already exists"), create_identity("alice", identity_val));
   BOOST_REQUIRE_EQUAL(error("condition: assertion failed: identity already exists"), create_identity("bob", identity_val));

   //alice can create more identities
   BOOST_REQUIRE_EQUAL(success(), create_identity("alice", 2));
   fc::variant idnt2 = get_identity(2);
   BOOST_REQUIRE_EQUAL( 2, idnt2["identity"].as_uint64());
   BOOST_REQUIRE_EQUAL( "alice", idnt2["creator"].as_string());

   //identity == 0 has special meaning, should be impossible to create
   BOOST_REQUIRE_EQUAL(error("condition: assertion failed: identity=0 is not allowed"), create_identity("alice", 0));

   //creating adentity without authentication is not allowed
   BOOST_REQUIRE_EQUAL(error("missing authority of alice"), create_identity("alice", 3, false));

   //bob can create an identity as well
   BOOST_REQUIRE_EQUAL(success(), create_identity("bob", 1));
   fc::variant idnt_bob = get_identity(1);
   BOOST_REQUIRE_EQUAL( 1, idnt_bob["identity"].as_uint64());
   BOOST_REQUIRE_EQUAL( "bob", idnt_bob["creator"].as_string());

   //previously created identity should still exist
   idnt = get_identity(identity_val);
   BOOST_REQUIRE_EQUAL( identity_val, idnt["identity"].as_uint64());

 } FC_LOG_AND_RETHROW() //identity_create

BOOST_FIXTURE_TEST_CASE( certify_decertify, identity_tester ) try {
   BOOST_REQUIRE_EQUAL(success(), create_identity("alice", identity_val));

   //alice (creator of the identity) certifies 1 property
   BOOST_REQUIRE_EQUAL(success(), certify("alice", identity_val, vector<fc::variant>{ mutable_variant_object()
                                                                                     ("property", "name")
                                                                                     ("type", "string")
                                                                                     ("data", to_uint8_vector("Alice Smith"))
                                                                                     ("memo", "")
                                                                                     ("confidence", 100)
               }));

   auto obj = get_certrow(identity_val, "name", 0, "alice");
   BOOST_REQUIRE_EQUAL(true, obj.is_object());
   BOOST_REQUIRE_EQUAL( "name", obj["property"].as_string() );
   BOOST_REQUIRE_EQUAL( 0, obj["trusted"].as_uint64() );
   BOOST_REQUIRE_EQUAL( "alice", obj["certifier"].as_string() );
   BOOST_REQUIRE_EQUAL( 100, obj["confidence"].as_uint64() );
   BOOST_REQUIRE_EQUAL( "string", obj["type"].as_string() );
   BOOST_REQUIRE_EQUAL( "Alice Smith", to_string(obj["data"]) );

   //check that there is no trusted row with the same data
   BOOST_REQUIRE_EQUAL(true, get_certrow(identity_val, "name", 1, "alice").is_null());

   //bob certifies 2 properties
   vector<fc::variant> fields = { mutable_variant_object()
                                  ("property", "email")
                                  ("type", "string")
                                  ("data", to_uint8_vector("alice@alice.name"))
                                  ("memo", "official email")
                                  ("confidence", 95),
                                  mutable_variant_object()
                                  ("property", "address")
                                  ("type", "string")
                                  ("data", to_uint8_vector("1750 Kraft Drive SW, Blacksburg, VA 24060"))
                                  ("memo", "official address")
                                  ("confidence", 80)
   };

   //shouldn't be able to certify without authorization
   BOOST_REQUIRE_EQUAL(error("missing authority of bob"), certify("bob", identity_val, fields, false));

   //certifying non-existent identity is not allowed
   uint64_t non_existent = 11;
   BOOST_REQUIRE_EQUAL(error("condition: assertion failed: identity does not exist"),
                       certify("alice", non_existent, vector<fc::variant>{ mutable_variant_object()
                                ("property", "name")
                                ("type", "string")
                                ("data", to_uint8_vector("Alice Smith"))
                                ("memo", "")
                                ("confidence", 100)
                                })
   );

   //parameter "type" should be not longer than 32 bytes
   BOOST_REQUIRE_EQUAL(error("condition: assertion failed: certrow::type should be not longer than 32 bytes"),
                       certify("alice", identity_val, vector<fc::variant>{ mutable_variant_object()
                                ("property", "height")
                                ("type", "super_long_type_name_wich_is_not_allowed")
                                ("data", to_uint8_vector("Alice Smith"))
                                ("memo", "")
                                ("confidence", 100)
                                })
   );

   //bob also should be able to certify
   BOOST_REQUIRE_EQUAL(success(), certify("bob", identity_val, fields));

   obj = get_certrow(identity_val, "email", 0, "bob");
   BOOST_REQUIRE_EQUAL(true, obj.is_object());
   BOOST_REQUIRE_EQUAL( "email", obj["property"].as_string() );
   BOOST_REQUIRE_EQUAL( 0, obj["trusted"].as_uint64() );
   BOOST_REQUIRE_EQUAL( "bob", obj["certifier"].as_string() );
   BOOST_REQUIRE_EQUAL( 95, obj["confidence"].as_uint64() );
   BOOST_REQUIRE_EQUAL( "string", obj["type"].as_string() );
   BOOST_REQUIRE_EQUAL( "alice@alice.name", to_string(obj["data"]) );

   obj = get_certrow(identity_val, "address", 0, "bob");
   BOOST_REQUIRE_EQUAL(true, obj.is_object());
   BOOST_REQUIRE_EQUAL( "address", obj["property"].as_string() );
   BOOST_REQUIRE_EQUAL( 0, obj["trusted"].as_uint64() );
   BOOST_REQUIRE_EQUAL( "bob", obj["certifier"].as_string() );
   BOOST_REQUIRE_EQUAL( 80, obj["confidence"].as_uint64() );
   BOOST_REQUIRE_EQUAL( "string", obj["type"].as_string() );
   BOOST_REQUIRE_EQUAL( "1750 Kraft Drive SW, Blacksburg, VA 24060", to_string(obj["data"]) );

   //now alice certifies another email
   BOOST_REQUIRE_EQUAL(success(), certify("alice", identity_val, vector<fc::variant>{ mutable_variant_object()
                                                                                     ("property", "email")
                                                                                     ("type", "string")
                                                                                     ("data", to_uint8_vector("alice.smith@gmail.com"))
                                                                                     ("memo", "")
                                                                                     ("confidence", 100)
               }));
   obj = get_certrow(identity_val, "email", 0, "alice");
   BOOST_REQUIRE_EQUAL(true, obj.is_object());
   BOOST_REQUIRE_EQUAL( "email", obj["property"].as_string() );
   BOOST_REQUIRE_EQUAL( 0, obj["trusted"].as_uint64() );
   BOOST_REQUIRE_EQUAL( "alice", obj["certifier"].as_string() );
   BOOST_REQUIRE_EQUAL( 100, obj["confidence"].as_uint64() );
   BOOST_REQUIRE_EQUAL( "string", obj["type"].as_string() );
   BOOST_REQUIRE_EQUAL( "alice.smith@gmail.com", to_string(obj["data"]) );

   //email certification made by bob should be still in place
   obj = get_certrow(identity_val, "email", 0, "bob");
   BOOST_REQUIRE_EQUAL( "bob", obj["certifier"].as_string() );
   BOOST_REQUIRE_EQUAL( "alice@alice.name", to_string(obj["data"]) );

   //remove email certification made by alice
   BOOST_REQUIRE_EQUAL(success(), certify("alice", identity_val, vector<fc::variant>{ mutable_variant_object()
                                                                                     ("property", "email")
                                                                                     ("type", "string")
                                                                                     ("data", to_uint8_vector(""))
                                                                                     ("memo", "")
                                                                                     ("confidence", 0)
               }));
   BOOST_REQUIRE_EQUAL(true, get_certrow(identity_val, "email", 0, "alice").is_null());

   //email certification made by bob should still be in place
   obj = get_certrow(identity_val, "email", 0, "bob");
   BOOST_REQUIRE_EQUAL( "bob", obj["certifier"].as_string() );
   BOOST_REQUIRE_EQUAL( "alice@alice.name", to_string(obj["data"]) );

   //name certification made by alice should still be in place
   obj = get_certrow(identity_val, "name", 0, "alice");
   BOOST_REQUIRE_EQUAL(true, obj.is_object());
   BOOST_REQUIRE_EQUAL( "Alice Smith", to_string(obj["data"]) );

} FC_LOG_AND_RETHROW() //certify_decertify

BOOST_FIXTURE_TEST_CASE( trust_untrust, identity_tester ) try {
   BOOST_REQUIRE_EQUAL(success(), settrust("bob", "alice", 1));
   BOOST_REQUIRE_EQUAL(true, get_trust("bob", "alice"));

   //relation of trust in opposite direction should not exist
   BOOST_REQUIRE_EQUAL(false, get_trust("alice", "bob"));

   //remove trust
   BOOST_REQUIRE_EQUAL(success(), settrust("bob", "alice", 0));
   BOOST_REQUIRE_EQUAL(false, get_trust("bob", "alice"));

} FC_LOG_AND_RETHROW() //trust_untrust

// TODO: Anton please re-enable when finished with new db api changes
#if 0
BOOST_FIXTURE_TEST_CASE( certify_decertify_owner, identity_tester ) try {
   BOOST_REQUIRE_EQUAL(success(), create_identity("alice", identity_val));

   //bob certifies ownership for alice
   BOOST_REQUIRE_EQUAL(success(), certify("bob", identity_val, vector<fc::variant>{ mutable_variant_object()
                                                                              ("property", "owner")
                                                                              ("type", "account")
                                                                              ("data", to_uint8_vector(N(alice)))
                                                                              ("memo", "claiming onwership")
                                                                              ("confidence", 100)
               }));
   BOOST_REQUIRE_EQUAL( true, get_certrow(identity_val, "owner", 0, "bob").is_object() );
   //it should not affect "account" singleton in alice's scope since it's not self-certification
   BOOST_REQUIRE_EQUAL( true, get_accountrow("alice").is_null() );
   //it also shouldn't affect "account" singleton in bob's scope since he certified not himself
   BOOST_REQUIRE_EQUAL( true, get_accountrow("bob").is_null() );

   // alice certifies her ownership, should populate "account" singleton
   BOOST_REQUIRE_EQUAL(success(), certify("alice", identity_val, vector<fc::variant>{ mutable_variant_object()
                                                                              ("property", "owner")
                                                                              ("type", "account")
                                                                              ("data", to_uint8_vector(N(alice)))
                                                                              ("memo", "claiming onwership")
                                                                              ("confidence", 100)
               }));
   fc::variant certrow = get_certrow(identity_val, "owner", 0, "alice");
   BOOST_REQUIRE_EQUAL( true, certrow.is_object() );
   BOOST_REQUIRE_EQUAL( "owner", certrow["property"].as_string() );
   BOOST_REQUIRE_EQUAL( 0, certrow["trusted"].as_uint64() );
   BOOST_REQUIRE_EQUAL( "alice", certrow["certifier"].as_string() );
   BOOST_REQUIRE_EQUAL( 100, certrow["confidence"].as_uint64() );
   BOOST_REQUIRE_EQUAL( "account", certrow["type"].as_string() );
   BOOST_REQUIRE_EQUAL( N(alice), to_uint64(certrow["data"]) );

   //check that singleton "account" in the alice's scope contains the identity
   fc::variant acntrow = get_accountrow("alice");
   BOOST_REQUIRE_EQUAL( true, certrow.is_object() );
   BOOST_REQUIRE_EQUAL( identity_val, acntrow["identity"].as_uint64() );

   // ownership was certified by alice, but not by a block producer or someone trusted by a block producer
   BOOST_REQUIRE_EQUAL(0, get_owner_for_identity(identity_val));
   BOOST_REQUIRE_EQUAL(0, get_identity_for_account("alice"));

   //remove bob's certification
   BOOST_REQUIRE_EQUAL(success(), certify("bob", identity_val, vector<fc::variant>{ mutable_variant_object()
               ("property", "owner")
               ("type", "account")
               ("data", to_uint8_vector(N(alice)))
               ("memo", "claiming onwership")
               ("confidence", 0)
               }));
   //singleton "account" in the alice's scope still should contain the identity
   acntrow = get_accountrow("alice");
   BOOST_REQUIRE_EQUAL( true, certrow.is_object() );
   BOOST_REQUIRE_EQUAL( identity_val, acntrow["identity"].as_uint64() );

   //remove owner certification
   BOOST_REQUIRE_EQUAL(success(), certify("alice", identity_val, vector<fc::variant>{ mutable_variant_object()
                                                                              ("property", "owner")
                                                                              ("type", "account")
                                                                              ("data", to_uint8_vector(N(alice)))
                                                                              ("memo", "claiming onwership")
                                                                              ("confidence", 0)
               }));
   certrow = get_certrow(identity_val, "owner", 0, "alice");
   BOOST_REQUIRE_EQUAL(true, certrow.is_null());

   //check that singleton "account" in the alice's scope doesn't contain the identity
   acntrow = get_accountrow("alice");
   BOOST_REQUIRE_EQUAL(true, certrow.is_null());

} FC_LOG_AND_RETHROW() //certify_decertify_owner

BOOST_FIXTURE_TEST_CASE( owner_certified_by_producer, identity_tester ) try {
   BOOST_REQUIRE_EQUAL(success(), create_identity("alice", identity_val));

   // certify owner by a block producer, should result in trusted certification
   BOOST_REQUIRE_EQUAL(success(), certify( producer_name, identity_val, vector<fc::variant>{ mutable_variant_object()
               ("property", "owner")
               ("type", "account")
               ("data", to_uint8_vector(N(alice)))
               ("memo", "")
               ("confidence", 100)
               }));
   fc::variant certrow = get_certrow(identity_val, "owner", 1, producer_name);
   BOOST_REQUIRE_EQUAL( true, certrow.is_object() );
   BOOST_REQUIRE_EQUAL( "owner", certrow["property"].as_string() );
   BOOST_REQUIRE_EQUAL( 1, certrow["trusted"].as_uint64() );
   BOOST_REQUIRE_EQUAL( producer_name, certrow["certifier"].as_string() );
   BOOST_REQUIRE_EQUAL( N(alice), to_uint64(certrow["data"]) );

   //uncertified copy of that row shouldn't exist
   BOOST_REQUIRE_EQUAL( true, get_certrow(identity_val, "owner", 0, producer_name).is_null());

   //alice still has not claimed the identity - she is not the official owner yet
   BOOST_REQUIRE_EQUAL(0, get_owner_for_identity(identity_val));
   BOOST_REQUIRE_EQUAL(0, get_identity_for_account("alice"));


      //alice claims it
   BOOST_REQUIRE_EQUAL(success(), certify("alice", identity_val, vector<fc::variant>{ mutable_variant_object()
               ("property", "owner")
               ("type", "account")
               ("data", to_uint8_vector(N(alice)))
               ("memo", "claiming onwership")
               ("confidence", 100)
               }));
   BOOST_REQUIRE_EQUAL( true, get_certrow(identity_val, "owner", 0, "alice").is_object());

   //now alice should be the official owner
   BOOST_REQUIRE_EQUAL(N(alice), get_owner_for_identity(identity_val));
   BOOST_REQUIRE_EQUAL(identity_val, get_identity_for_account("alice"));

   //block producer decertifies ownership
   BOOST_REQUIRE_EQUAL(success(), certify(producer_name, identity_val, vector<fc::variant>{ mutable_variant_object()
               ("property", "owner")
               ("type", "account")
               ("data", to_uint8_vector(N(alice)))
               ("memo", "")
               ("confidence", 0)
               }));
   //self-certification made by alice still exists
   BOOST_REQUIRE_EQUAL( true, get_certrow(identity_val, "owner", 0, "alice").is_object());
   //but now she is not official owner
   BOOST_REQUIRE_EQUAL(0, get_owner_for_identity(identity_val));
   BOOST_REQUIRE_EQUAL(0, get_identity_for_account("alice"));

} FC_LOG_AND_RETHROW() //owner_certified_by_producer

BOOST_FIXTURE_TEST_CASE( owner_certified_by_trusted_account, identity_tester ) try {
   BOOST_REQUIRE_EQUAL(success(), create_identity("bob", identity_val));

   //alice claims the identity created by bob
   BOOST_REQUIRE_EQUAL(success(), certify("alice", identity_val, vector<fc::variant>{ mutable_variant_object()
               ("property", "owner")
               ("type", "account")
               ("data", to_uint8_vector(N(alice)))
               ("memo", "claiming onwership")
               ("confidence", 100)
               }));
   BOOST_REQUIRE_EQUAL( true, get_certrow(identity_val, "owner", 0, "alice").is_object());
   //alice claimed the identity, but it hasn't been certified yet - she is not the official owner
   BOOST_REQUIRE_EQUAL(0, get_owner_for_identity(identity_val));
   BOOST_REQUIRE_EQUAL(0, get_identity_for_account("alice"));

   //block producer trusts bob
   BOOST_REQUIRE_EQUAL(success(), settrust(producer_name, "bob", 1));
   BOOST_REQUIRE_EQUAL(true, get_trust(producer_name, "bob"));

   // bob (trusted account) certifies alice's ownership, it should result in trusted certification
   BOOST_REQUIRE_EQUAL(success(), certify("bob", identity_val, vector<fc::variant>{ mutable_variant_object()
               ("property", "owner")
               ("type", "account")
               ("data", to_uint8_vector(N(alice)))
               ("memo", "")
               ("confidence", 100)
               }));
   BOOST_REQUIRE_EQUAL( true, get_certrow(identity_val, "owner", 1, "bob").is_object() );
   //no untrusted row should exist
   BOOST_REQUIRE_EQUAL( true, get_certrow(identity_val, "owner", 0, "bob").is_null() );

   //now alice should be the official owner
   BOOST_REQUIRE_EQUAL(N(alice), get_owner_for_identity(identity_val));
   BOOST_REQUIRE_EQUAL(identity_val, get_identity_for_account("alice"));

   //block producer stops trusting bob
   BOOST_REQUIRE_EQUAL(success(), settrust(producer_name, "bob", 0));
   BOOST_REQUIRE_EQUAL(false, get_trust(producer_name, "bob"));

   //certification made by bob is still flaged as trusted
   BOOST_REQUIRE_EQUAL( true, get_certrow(identity_val, "owner", 1, "bob").is_object() );

   //but now alice shouldn't be the official owner
   BOOST_REQUIRE_EQUAL(0, get_owner_for_identity(identity_val));
   BOOST_REQUIRE_EQUAL(0, get_identity_for_account("alice"));

} FC_LOG_AND_RETHROW() //owner_certified_by_trusted_account

BOOST_FIXTURE_TEST_CASE( owner_certification_becomes_trusted, identity_tester ) try {
   BOOST_REQUIRE_EQUAL(success(), create_identity("bob", identity_val));

   // bob (not trusted so far) certifies alice's ownership, it should result in untrusted certification
   BOOST_REQUIRE_EQUAL(success(), certify("bob", identity_val, vector<fc::variant>{ mutable_variant_object()
               ("property", "owner")
               ("type", "account")
               ("data", to_uint8_vector(N(alice)))
               ("memo", "")
               ("confidence", 100)
               }));
   BOOST_REQUIRE_EQUAL( true, get_certrow(identity_val, "owner", 0, "bob").is_object() );
   //no trusted row should exist
   BOOST_REQUIRE_EQUAL( true, get_certrow(identity_val, "owner", 1, "bob").is_null() );

   //alice claims the identity created by bob
   BOOST_REQUIRE_EQUAL(success(), certify("alice", identity_val, vector<fc::variant>{ mutable_variant_object()
               ("property", "owner")
               ("type", "account")
               ("data", to_uint8_vector(N(alice)))
               ("memo", "claiming onwership")
               ("confidence", 100)
               }));
   BOOST_REQUIRE_EQUAL( true, get_certrow(identity_val, "owner", 0, "alice").is_object());
   //alice claimed the identity, but it is certified by untrusted accounts only - she is not the official owner
   BOOST_REQUIRE_EQUAL(0, get_owner_for_identity(identity_val));
   BOOST_REQUIRE_EQUAL(0, get_identity_for_account("alice"));

   //block producer trusts bob
   BOOST_REQUIRE_EQUAL(success(), settrust(producer_name, "bob", 1));
   BOOST_REQUIRE_EQUAL(true, get_trust(producer_name, "bob"));

   //old certification made by bob still shouldn't be flaged as trusted
   BOOST_REQUIRE_EQUAL( true, get_certrow(identity_val, "owner", 0, "bob").is_object() );

   //but effectively bob's certification should became trusted
   BOOST_REQUIRE_EQUAL(N(alice), get_owner_for_identity(identity_val));
   BOOST_REQUIRE_EQUAL(identity_val, get_identity_for_account("alice"));

} FC_LOG_AND_RETHROW() //owner_certification_becomes_trusted

BOOST_FIXTURE_TEST_CASE( ownership_contradiction, identity_tester ) try {
   BOOST_REQUIRE_EQUAL(success(), create_identity("alice", identity_val));

   //alice claims identity
   BOOST_REQUIRE_EQUAL(success(), certify("alice", identity_val, vector<fc::variant>{ mutable_variant_object()
               ("property", "owner")
               ("type", "account")
               ("data", to_uint8_vector(N(alice)))
               ("memo", "claiming onwership")
               ("confidence", 100)
               }));

   // block producer certifies alice's ownership
   BOOST_REQUIRE_EQUAL(success(), certify(producer_name, identity_val, vector<fc::variant>{ mutable_variant_object()
               ("property", "owner")
               ("type", "account")
               ("data", to_uint8_vector(N(alice)))
               ("memo", "")
               ("confidence", 100)
               }));
   BOOST_REQUIRE_EQUAL( true, get_certrow(identity_val, "owner", 1, producer_name).is_object() );

   //now alice is the official owner of the identity
   BOOST_REQUIRE_EQUAL(N(alice), get_owner_for_identity(identity_val));
   BOOST_REQUIRE_EQUAL(identity_val, get_identity_for_account("alice"));

   //bob claims identity
   BOOST_REQUIRE_EQUAL(success(), certify("bob", identity_val, vector<fc::variant>{ mutable_variant_object()
               ("property", "owner")
               ("type", "account")
               ("data", to_uint8_vector(N(bob)))
               ("memo", "claiming onwership")
               ("confidence", 100)
               }));


   //block producer trusts carol
   BOOST_REQUIRE_EQUAL(success(), settrust(producer_name, "carol", 1));
   BOOST_REQUIRE_EQUAL(true, get_trust(producer_name, "carol"));

   //another trusted delegate certifies bob's identity (to the identity already certified to alice)
   BOOST_REQUIRE_EQUAL(success(), certify("carol", identity_val, vector<fc::variant>{ mutable_variant_object()
               ("property", "owner")
               ("type", "account")
               ("data", to_uint8_vector(N(bob)))
               ("memo", "")
               ("confidence", 100)
               }));
   BOOST_REQUIRE_EQUAL( true, get_certrow(identity_val, "owner", 1, producer_name).is_object() );

   //now neither alice or bob are official owners, because we have 2 trusted certifications in contradiction to each other
   BOOST_REQUIRE_EQUAL(0, get_owner_for_identity(identity_val));
   BOOST_REQUIRE_EQUAL(0, get_identity_for_account("alice"));

} FC_LOG_AND_RETHROW() //ownership_contradiction
#endif

BOOST_AUTO_TEST_SUITE_END()<|MERGE_RESOLUTION|>--- conflicted
+++ resolved
@@ -3,10 +3,7 @@
 #include <eosio/chain/contracts/abi_serializer.hpp>
 #include <eosio/chain_plugin/chain_plugin.hpp>
 #include <chainbase/chainbase.hpp>
-<<<<<<< HEAD
 #include <eosio/chain/fixed_key.hpp>
-=======
->>>>>>> 87345533
 
 #include <identity/identity.wast.hpp>
 #include <identity/identity.abi.hpp>
@@ -144,7 +141,6 @@
       FC_ASSERT(t_id != 0, "certrow not found");
 
       const auto& idx = db.get_index<index256_index, by_secondary>();
-<<<<<<< HEAD
       auto key = key256::make_from_word_sequence<uint64_t>(string_to_name(property.c_str()), trusted, string_to_name(certifier.c_str()));
 
       auto itr = idx.lower_bound(boost::make_tuple(t_id->id, key.get_array()));
@@ -152,16 +148,6 @@
          auto primary_key = itr->primary_key;
          const auto& idx = db.get_index<key_value_index, by_scope_primary>();
 
-=======
-      std::array<uint64_t, 4> buf { { string_to_name(property.c_str()), trusted, string_to_name(certifier.c_str()), 0 } };
-      fc::sha256 key((char*)buf.data(), sizeof(uint64_t)*buf.size());
-
-      auto itr = idx.lower_bound(boost::make_tuple(t_id->id, key));
-      if (itr != idx.end() && itr->t_id == t_id->id && itr->secondary_key == key) {
-         auto primary_key = itr->primary_key;
-         const auto& idx = db.get_index<key_value_index, by_scope_primary>();
-
->>>>>>> 87345533
          auto itr = idx.lower_bound(boost::make_tuple(t_id->id, primary_key));
          FC_ASSERT( itr != idx.end() && itr->t_id == t_id->id && primary_key == itr->primary_key,
                     "Record found in secondary index, but not found in primary index."
