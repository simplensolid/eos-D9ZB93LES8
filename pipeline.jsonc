{
<<<<<<< HEAD
    "eosio": {
        "environment": {
            "HELPER_ENABLED": true,
            "CONTAINER_LEVEL_PARALLELIZATION": false,
=======
    "eosio":
    {
        "environment":
        {
            "HELPER_ENABLED": true,
>>>>>>> f32db901
            "IMAGE_TAG": "1.9.0-develop"
        }
    },
    "eosio-build-unpinned":
    {
        "environment":
        {
            "HELPER_ENABLED": true
        }
    },
    "eosio-lrt":
    {
        "environment":
        {
            "BUILD_FLAGS": "-y -P -m",
            "IMAGE_TAG": "_1-8-0-rc2"
        }
    },
    "eos-multiversion-tests":
    {
        "environment":
        {
            "IMAGE_TAG": "_1-8-0-rc2"
        },
        "configuration":
        [
            "170=v1.7.0"
        ]
    },
    "eosio-docker-builds":
    {
        "environment":
        {
            "BUILDER_TAG": "v1.8.0"
        }
    },
    "eosio-sync-tests":
    {
        "environment":
        {
            "SKIP_PRE_V180": "true",
            "SKIP_V180": "false"
        }
    },
    "eosio-replay-tests":
    {
        "environment":
        {
            "SKIP_PRE_V180": "true",
            "SKIP_V180": "false"
        }
    }
}<|MERGE_RESOLUTION|>--- conflicted
+++ resolved
@@ -1,16 +1,8 @@
 {
-<<<<<<< HEAD
     "eosio": {
         "environment": {
             "HELPER_ENABLED": true,
             "CONTAINER_LEVEL_PARALLELIZATION": false,
-=======
-    "eosio":
-    {
-        "environment":
-        {
-            "HELPER_ENABLED": true,
->>>>>>> f32db901
             "IMAGE_TAG": "1.9.0-develop"
         }
     },
