--- conflicted
+++ resolved
@@ -163,14 +163,11 @@
 add_subdirectory( externals )
 
 include(wasm)
-<<<<<<< HEAD
-=======
-include(installer)
 include(softfloat)
->>>>>>> 4d405d9f
 
 add_subdirectory( libraries )
 add_subdirectory( contracts )
+add_subdirectory( libraries )
 add_subdirectory( plugins )
 add_subdirectory( programs )
 add_subdirectory( scripts )
