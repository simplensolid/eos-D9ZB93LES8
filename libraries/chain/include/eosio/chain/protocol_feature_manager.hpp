#pragma once

#include <eosio/chain/types.hpp>
#include <iterator>

namespace eosio { namespace chain {

enum class protocol_feature_t : uint32_t {
   builtin
};

enum class builtin_protocol_feature_t : uint32_t {
   preactivate_feature,
   only_link_to_existing_permission,
   replace_deferred,
   no_duplicate_deferred_id,
   fix_linkauth_restriction,
   disallow_empty_producer_schedule,
   restrict_action_to_self,
   only_bill_first_authorizer,
   forward_setcode,
   get_sender,
   ram_restrictions,
   webauthn_key,
   wtmsig_block_signatures,
<<<<<<< HEAD
   kv_database,
=======
   action_return_value,
>>>>>>> a526bbc0
};

struct protocol_feature_subjective_restrictions {
   time_point             earliest_allowed_activation_time;
   bool                   preactivation_required = false;
   bool                   enabled = false;
};

struct builtin_protocol_feature_spec {
   const char*                               codename = nullptr;
   digest_type                               description_digest;
   flat_set<builtin_protocol_feature_t>      builtin_dependencies;
   protocol_feature_subjective_restrictions  subjective_restrictions{time_point{}, true, true};
};

extern const std::unordered_map<builtin_protocol_feature_t, builtin_protocol_feature_spec, enum_hash<builtin_protocol_feature_t>> builtin_protocol_feature_codenames;

const char* builtin_protocol_feature_codename( builtin_protocol_feature_t );

class protocol_feature_base : public fc::reflect_init {
public:
   protocol_feature_base() = default;

   protocol_feature_base( protocol_feature_t feature_type,
                          const digest_type& description_digest,
                          flat_set<digest_type>&& dependencies,
                          const protocol_feature_subjective_restrictions& restrictions );

   void reflector_init();

   protocol_feature_t get_type()const { return _type; }

public:
   std::string                               protocol_feature_type;
   digest_type                               description_digest;
   flat_set<digest_type>                     dependencies;
   protocol_feature_subjective_restrictions  subjective_restrictions;
protected:
   protocol_feature_t                        _type;
};

class builtin_protocol_feature : public protocol_feature_base {
public:
   static const char* feature_type_string;

   builtin_protocol_feature() = default;

   builtin_protocol_feature( builtin_protocol_feature_t codename,
                             const digest_type& description_digest,
                             flat_set<digest_type>&& dependencies,
                             const protocol_feature_subjective_restrictions& restrictions );

   void reflector_init();

   digest_type digest()const;

   builtin_protocol_feature_t get_codename()const { return _codename; }

   friend class protocol_feature_set;

public:
   std::string                 builtin_feature_codename;
protected:
   builtin_protocol_feature_t  _codename;
};

struct protocol_feature {
   digest_type                           feature_digest;
   digest_type                           description_digest;
   flat_set<digest_type>                 dependencies;
   time_point                            earliest_allowed_activation_time;
   bool                                  preactivation_required = false;
   bool                                  enabled = false;
   optional<builtin_protocol_feature_t>  builtin_feature;

   fc::variant to_variant( bool include_subjective_restrictions = true,
                           fc::mutable_variant_object* additional_fields = nullptr )const;

   friend bool operator <( const protocol_feature& lhs, const protocol_feature& rhs ) {
      return lhs.feature_digest < rhs.feature_digest;
   }

   friend bool operator <( const digest_type& lhs, const protocol_feature& rhs ) {
      return lhs < rhs.feature_digest;
   }

   friend bool operator <( const protocol_feature& lhs, const digest_type& rhs ) {
      return lhs.feature_digest < rhs;
   }
};

class protocol_feature_set {
protected:
   using protocol_feature_set_type = std::set< protocol_feature, std::less<> >;

public:
   protocol_feature_set();

   enum class recognized_t {
      unrecognized,
      disabled,
      too_early,
      ready
   };

   recognized_t is_recognized( const digest_type& feature_digest, time_point now )const;

   optional<digest_type> get_builtin_digest( builtin_protocol_feature_t feature_codename )const;

   const protocol_feature& get_protocol_feature( const digest_type& feature_digest )const;

   bool validate_dependencies( const digest_type& feature_digest,
                               const std::function<bool(const digest_type&)>& validator )const;

   static builtin_protocol_feature
   make_default_builtin_protocol_feature(
      builtin_protocol_feature_t codename,
      const std::function<digest_type(builtin_protocol_feature_t dependency)>& handle_dependency
   );

   const protocol_feature& add_feature( const builtin_protocol_feature& f );

   class const_iterator : public std::iterator<std::bidirectional_iterator_tag, const protocol_feature> {
   protected:
      protocol_feature_set_type::const_iterator _itr;

   protected:
      explicit const_iterator( protocol_feature_set_type::const_iterator itr )
      :_itr(itr)
      {}

      const protocol_feature* get_pointer()const { return &*_itr; }

      friend class protocol_feature_set;

   public:
      const_iterator() = default;

      friend bool operator == ( const const_iterator& lhs, const const_iterator& rhs ) {
         return (lhs._itr == rhs._itr);
      }

      friend bool operator != ( const const_iterator& lhs, const const_iterator& rhs ) {
         return (lhs._itr != rhs._itr);
      }

      const protocol_feature& operator*()const {
         return *get_pointer();
      }

      const protocol_feature* operator->()const {
         return get_pointer();
      }

      const_iterator& operator++() {
         ++_itr;
         return *this;
      }

      const_iterator& operator--() {
         --_itr;
         return *this;
      }

      const_iterator operator++(int) {
         const_iterator result(*this);
         ++(*this);
         return result;
      }

      const_iterator operator--(int) {
         const_iterator result(*this);
         --(*this);
         return result;
      }
   };

   using const_reverse_iterator = std::reverse_iterator<const_iterator>;

   const_iterator cbegin()const { return const_iterator( _recognized_protocol_features.cbegin() ); }
   const_iterator begin()const  { return cbegin(); }

   const_iterator cend()const   { return const_iterator( _recognized_protocol_features.cend() ); }
   const_iterator end()const    { return cend(); }

   const_reverse_iterator crbegin()const { return std::make_reverse_iterator( cend() ); }
   const_reverse_iterator rbegin()const  { return crbegin(); }

   const_reverse_iterator crend()const   { return std::make_reverse_iterator( cbegin() ); }
   const_reverse_iterator rend()const    { return crend(); }

   bool empty()const           { return _recognized_protocol_features.empty(); }
   std::size_t size()const     { return _recognized_protocol_features.size(); }
   std::size_t max_size()const { return _recognized_protocol_features.max_size(); }

   template<typename K>
   const_iterator find( const K& x )const {
      return const_iterator( _recognized_protocol_features.find( x ) );
   }

   template<typename K>
   const_iterator lower_bound( const K& x )const {
      return const_iterator( _recognized_protocol_features.lower_bound( x ) );
   }

   template<typename K>
   const_iterator upper_bound( const K& x )const {
      return const_iterator( _recognized_protocol_features.upper_bound( x ) );
   }

   friend class protocol_feature_manager;

protected:
   protocol_feature_set_type                         _recognized_protocol_features;
   vector<protocol_feature_set_type::const_iterator> _recognized_builtin_protocol_features;
};


class protocol_feature_manager {
public:

   protocol_feature_manager( protocol_feature_set&& pfs );

   class const_iterator : public std::iterator<std::bidirectional_iterator_tag, const protocol_feature> {
   protected:
      const protocol_feature_manager* _pfm = nullptr;
      std::size_t                     _index = 0;

   protected:
      static constexpr std::size_t end_index =  std::numeric_limits<std::size_t>::max();

      explicit const_iterator( const protocol_feature_manager* pfm, std::size_t i = end_index )
      :_pfm(pfm)
      ,_index(i)
      {}

      const protocol_feature* get_pointer()const;

      friend class protocol_feature_manager;

   public:
      const_iterator() = default;

      friend bool operator == ( const const_iterator& lhs, const const_iterator& rhs ) {
         return std::tie( lhs._pfm, lhs._index ) == std::tie( rhs._pfm, rhs._index );
      }

      friend bool operator != ( const const_iterator& lhs, const const_iterator& rhs ) {
         return !(lhs == rhs);
      }

      uint32_t activation_ordinal()const;

      uint32_t activation_block_num()const;

      const protocol_feature& operator*()const {
         return *get_pointer();
      }

      const protocol_feature* operator->()const {
         return get_pointer();
      }

      const_iterator& operator++();

      const_iterator& operator--();

      const_iterator operator++(int) {
         const_iterator result(*this);
         ++(*this);
         return result;
      }

      const_iterator operator--(int) {
         const_iterator result(*this);
         --(*this);
         return result;
      }
   };

   friend class const_iterator;

   using const_reverse_iterator = std::reverse_iterator<const_iterator>;

   void init( chainbase::database& db );

   bool is_initialized()const { return _initialized; }

   const protocol_feature_set& get_protocol_feature_set()const { return _protocol_feature_set; }

   optional<digest_type> get_builtin_digest( builtin_protocol_feature_t feature_codename )const {
      return _protocol_feature_set.get_builtin_digest( feature_codename );
   }

   // All methods below require is_initialized() as a precondition.

   const_iterator cbegin()const;
   const_iterator begin()const  { return cbegin(); }

   const_iterator cend()const   { return const_iterator( this ); }
   const_iterator end()const    { return cend(); }

   const_reverse_iterator crbegin()const { return std::make_reverse_iterator( cend() ); }
   const_reverse_iterator rbegin()const  { return crbegin(); }

   const_reverse_iterator crend()const   { return std::make_reverse_iterator( cbegin() ); }
   const_reverse_iterator rend()const    { return crend(); }

   const_iterator at_activation_ordinal( uint32_t activation_ordinal )const;

   const_iterator lower_bound( uint32_t block_num )const;

   const_iterator upper_bound( uint32_t block_num )const;


   bool is_builtin_activated( builtin_protocol_feature_t feature_codename, uint32_t current_block_num )const;

   void activate_feature( const digest_type& feature_digest, uint32_t current_block_num );
   void popped_blocks_to( uint32_t block_num );

protected:

   struct protocol_feature_entry {
      protocol_feature_set::const_iterator  iterator_to_protocol_feature;
      uint32_t                              activation_block_num;
   };

   struct builtin_protocol_feature_entry {
      static constexpr size_t   no_previous =  std::numeric_limits<size_t>::max();
      static constexpr uint32_t not_active  = std::numeric_limits<uint32_t>::max();

      size_t                               previous = no_previous;
      uint32_t                             activation_block_num = not_active;
   };

protected:
   protocol_feature_set                   _protocol_feature_set;
   vector<protocol_feature_entry>         _activated_protocol_features;
   vector<builtin_protocol_feature_entry> _builtin_protocol_features;
   size_t                                 _head_of_builtin_activation_list = builtin_protocol_feature_entry::no_previous;
   bool                                   _initialized = false;
};

} } // namespace eosio::chain

FC_REFLECT(eosio::chain::protocol_feature_subjective_restrictions,
               (earliest_allowed_activation_time)(preactivation_required)(enabled))

FC_REFLECT(eosio::chain::protocol_feature_base,
               (protocol_feature_type)(dependencies)(description_digest)(subjective_restrictions))

FC_REFLECT_DERIVED(eosio::chain::builtin_protocol_feature, (eosio::chain::protocol_feature_base),
                     (builtin_feature_codename))<|MERGE_RESOLUTION|>--- conflicted
+++ resolved
@@ -23,11 +23,8 @@
    ram_restrictions,
    webauthn_key,
    wtmsig_block_signatures,
-<<<<<<< HEAD
+   action_return_value,
    kv_database,
-=======
-   action_return_value,
->>>>>>> a526bbc0
 };
 
 struct protocol_feature_subjective_restrictions {
