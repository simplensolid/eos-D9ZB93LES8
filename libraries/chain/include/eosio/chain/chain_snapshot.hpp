/**
 *  @file
 *  @copyright defined in eos/LICENSE
 */
#pragma once

#include <eosio/chain/exceptions.hpp>

namespace eosio { namespace chain {

struct chain_snapshot_header {
   /**
    * Version history
    *   1: initial version
    *   2: Updated chain snapshot for v1.8.0 initial protocol features release:
    *         - Incompatible with version 1.
    *         - Adds new indices for: protocol_state_object and account_ram_correction_object
<<<<<<< HEAD
    *   3: Updated chain snapshot for wtmsig block signing protocol feature:
    *         - forwards compatible with version 2
    *         - the block header state changed to include producer authorities and additional signatures
=======
    *   3: Updated for v2.0.0 protocol features:
    *         - WebAuthn keys
>>>>>>> c8e95d09
    */

   static constexpr uint32_t minimum_compatible_version = 2;
   static constexpr uint32_t current_version = 3;

   uint32_t version = current_version;

   void validate() const {
      auto min = minimum_compatible_version;
      auto max = current_version;
      EOS_ASSERT(version >= min && version <= max,
              snapshot_validation_exception,
              "Unsupported version of chain snapshot: ${version}. Supported version must be between ${min} and ${max} inclusive.",
              ("version",version)("min",min)("max",max));
   }
};

} }

FC_REFLECT(eosio::chain::chain_snapshot_header,(version))<|MERGE_RESOLUTION|>--- conflicted
+++ resolved
@@ -15,18 +15,15 @@
     *   2: Updated chain snapshot for v1.8.0 initial protocol features release:
     *         - Incompatible with version 1.
     *         - Adds new indices for: protocol_state_object and account_ram_correction_object
-<<<<<<< HEAD
-    *   3: Updated chain snapshot for wtmsig block signing protocol feature:
+    *   3: Updated for v2.0.0 protocol features:
+    *         - WebAuthn keys
+    *   4: Updated chain snapshot for wtmsig block signing protocol feature:
     *         - forwards compatible with version 2
     *         - the block header state changed to include producer authorities and additional signatures
-=======
-    *   3: Updated for v2.0.0 protocol features:
-    *         - WebAuthn keys
->>>>>>> c8e95d09
     */
 
    static constexpr uint32_t minimum_compatible_version = 2;
-   static constexpr uint32_t current_version = 3;
+   static constexpr uint32_t current_version = 4;
 
    uint32_t version = current_version;
 
