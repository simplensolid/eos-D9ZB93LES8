--- conflicted
+++ resolved
@@ -47,14 +47,9 @@
           */
          void            add( block_state_ptr next_block );
 
-<<<<<<< HEAD
-         //void            add( const header_confirmation& c );
-
          void            remove( const block_id_type& id );
 
          const block_state_ptr& root()const;
-=======
->>>>>>> be795a8f
          const block_state_ptr& head()const;
          block_state_ptr        pending_head()const;
 
