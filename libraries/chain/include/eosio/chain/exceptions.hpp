--- conflicted
+++ resolved
@@ -41,12 +41,9 @@
    FC_DECLARE_DERIVED_EXCEPTION( unsatisfied_permission,            eosio::chain::transaction_exception, 3030017, "Unsatisfied permission" )
    FC_DECLARE_DERIVED_EXCEPTION( tx_msgs_auth_exceeded,             eosio::chain::transaction_exception, 3030018, "Number of transaction messages per authorized account has been exceeded" )
    FC_DECLARE_DERIVED_EXCEPTION( tx_msgs_code_exceeded,             eosio::chain::transaction_exception, 3030019, "Number of transaction messages per code account has been exceeded" )
-<<<<<<< HEAD
    FC_DECLARE_DERIVED_EXCEPTION( tx_missing_read_scope,             eosio::chain::transaction_exception, 3030020, "missing required read scope" )
    FC_DECLARE_DERIVED_EXCEPTION( tx_missing_write_scope,            eosio::chain::transaction_exception, 3030021, "missing required write scope" )
-=======
-   FC_DECLARE_DERIVED_EXCEPTION( wasm_execution_error,              eosio::chain::transaction_exception, 3030020, "Runtime Error Processing WASM" )
->>>>>>> 08fb7787
+   FC_DECLARE_DERIVED_EXCEPTION( wasm_execution_error,              eosio::chain::transaction_exception, 3030022, "Runtime Error Processing WASM" )
 
    FC_DECLARE_DERIVED_EXCEPTION( invalid_pts_address,               eosio::chain::utility_exception, 3060001, "invalid pts address" )
    FC_DECLARE_DERIVED_EXCEPTION( insufficient_feeds,                eosio::chain::chain_exception, 37006, "insufficient feeds" )
