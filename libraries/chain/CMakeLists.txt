configure_file(${CMAKE_CURRENT_SOURCE_DIR}/include/eosio/chain/core_symbol.hpp.in ${CMAKE_CURRENT_BINARY_DIR}/include/eosio/chain/core_symbol.hpp)
configure_file(${CMAKE_CURRENT_SOURCE_DIR}/genesis_state_root_key.cpp.in ${CMAKE_CURRENT_BINARY_DIR}/genesis_state_root_key.cpp)

file(GLOB HEADERS "include/eosio/chain/*.hpp"
                  "include/eosio/chain/webassembly/*.hpp"
                  "${CMAKE_CURRENT_BINARY_DIR}/include/eosio/chain/core_symbol.hpp" )

if(APPLE AND UNIX)
   set(CHECKTIME_TIMER_IMPL checktime_timer_macos.cpp)
else()
   try_run(POSIX_TIMER_TEST_RUN_RESULT POSIX_TIMER_TEST_COMPILE_RESULT ${CMAKE_CURRENT_BINARY_DIR} ${CMAKE_CURRENT_SOURCE_DIR}/checktime_timer_posix_test.c)
   if(POSIX_TIMER_TEST_RUN_RESULT EQUAL 0)
      set(CHECKTIME_TIMER_IMPL checktime_timer_posix.cpp)
   else()
      set(CHECKTIME_TIMER_IMPL checktime_timer_dummy.cpp)
   endif()
endif()

## SORT .cpp by most likely to change / break compile
add_library( eosio_chain
             merkle.cpp
             name.cpp
             transaction.cpp
             block_header.cpp
             block_header_state.cpp
             block_state.cpp
             fork_database.cpp
             controller.cpp
             authorization_manager.cpp
             resource_limits.cpp
             block_log.cpp
             transaction_context.cpp
             eosio_contract.cpp
             eosio_contract_abi.cpp
             chain_config.cpp
             chain_id_type.cpp
             genesis_state.cpp
             ${CMAKE_CURRENT_BINARY_DIR}/genesis_state_root_key.cpp

#             chain_config.cpp
#             block_trace.cpp
              wast_to_wasm.cpp
              wasm_interface.cpp
              wasm_eosio_validation.cpp
              wasm_eosio_injection.cpp
              apply_context.cpp
              abi_serializer.cpp
              asset.cpp
              snapshot.cpp

             webassembly/wavm.cpp
             webassembly/wabt.cpp
	     webassembly/eos-vm.cpp

#             get_config.cpp
#
#             contracts/chain_initializer.cpp

             trace.cpp
             transaction_metadata.cpp
             protocol_state_object.cpp
             protocol_feature_activation.cpp
             protocol_feature_manager.cpp
             genesis_intrinsics.cpp
             whitelisted_intrinsics.cpp
             thread_utils.cpp
<<<<<<< HEAD
             intrinsic_debug_log.cpp
=======
             checktime_timer_calibrate.cpp
             ${CHECKTIME_TIMER_IMPL}
>>>>>>> 9562185f
             ${HEADERS}
             )

target_link_libraries( eosio_chain fc chainbase Logging IR WAST WASM Runtime
                       softfloat builtins wabt eos-vm
                     )
target_include_directories( eosio_chain
                            PUBLIC "${CMAKE_CURRENT_SOURCE_DIR}/include" "${CMAKE_CURRENT_BINARY_DIR}/include"
                                   "${CMAKE_CURRENT_SOURCE_DIR}/../wasm-jit/Include"
				   "${CMAKE_CURRENT_SOURCE_DIR}/libraries/eos-vm/include"
                                   "${CMAKE_SOURCE_DIR}/libraries/wabt"
                                   "${CMAKE_BINARY_DIR}/libraries/wabt"
                            )

install( TARGETS eosio_chain
   RUNTIME DESTINATION ${CMAKE_INSTALL_FULL_BINDIR}
   LIBRARY DESTINATION ${CMAKE_INSTALL_FULL_LIBDIR}
   ARCHIVE DESTINATION ${CMAKE_INSTALL_FULL_LIBDIR}
)
install( DIRECTORY ${CMAKE_CURRENT_SOURCE_DIR}/include/eosio/chain/
      DESTINATION ${CMAKE_INSTALL_FULL_INCLUDEDIR}/eosio/chain
      FILES_MATCHING PATTERN "*.hpp" PATTERN "*.h" PATTERN "webassembly" EXCLUDE
)
install(FILES ${CMAKE_CURRENT_BINARY_DIR}/include/eosio/chain/core_symbol.hpp DESTINATION ${CMAKE_INSTALL_FULL_INCLUDEDIR}/eosio/chain)
#if(MSVC)
#  set_source_files_properties( db_init.cpp db_block.cpp database.cpp block_log.cpp PROPERTIES COMPILE_FLAGS "/bigobj" )
#endif(MSVC)<|MERGE_RESOLUTION|>--- conflicted
+++ resolved
@@ -64,12 +64,8 @@
              genesis_intrinsics.cpp
              whitelisted_intrinsics.cpp
              thread_utils.cpp
-<<<<<<< HEAD
-             intrinsic_debug_log.cpp
-=======
              checktime_timer_calibrate.cpp
              ${CHECKTIME_TIMER_IMPL}
->>>>>>> 9562185f
              ${HEADERS}
              )
 
