#include <eosio/chain/transaction_metadata.hpp>
#include <eosio/chain/thread_utils.hpp>
#include <boost/asio/thread_pool.hpp>

namespace eosio { namespace chain {

recovery_keys_type transaction_metadata::recover_keys( const chain_id_type& chain_id ) {
   // Unlikely for more than one chain_id to be used in one nodeos instance
   if( signing_keys_future.valid() ) {
      const std::tuple<chain_id_type, fc::microseconds, flat_set<public_key_type>>& sig_keys = signing_keys_future.get();
      if( std::get<0>( sig_keys ) == chain_id ) {
         return std::make_pair( std::get<1>( sig_keys ), std::cref( std::get<2>( sig_keys ) ) );
      }
   }

   // shared_keys_future not created or different chain_id
   std::promise<signing_keys_future_value_type> p;
   flat_set<public_key_type> recovered_pub_keys;
   const signed_transaction& trn = packed_trx->get_signed_transaction();
   fc::microseconds cpu_usage = trn.get_signature_keys( chain_id, fc::time_point::maximum(), recovered_pub_keys );
   p.set_value( std::make_tuple( chain_id, cpu_usage, std::move( recovered_pub_keys ) ) );
   signing_keys_future = p.get_future().share();

   const std::tuple<chain_id_type, fc::microseconds, flat_set<public_key_type>>& sig_keys = signing_keys_future.get();
   return std::make_pair( std::get<1>( sig_keys ), std::cref( std::get<2>( sig_keys ) ) );
}

<<<<<<< HEAD
void transaction_metadata::create_signing_keys_future( const transaction_metadata_ptr& mtrx,
      boost::asio::io_context& thread_pool, const chain_id_type& chain_id, fc::microseconds time_limit ) {
   if( mtrx->signing_keys_future.valid() || mtrx->signing_keys.valid() ) // already created
      return;
=======
signing_keys_future_type transaction_metadata::start_recover_keys( const transaction_metadata_ptr& mtrx,
                                                                   boost::asio::thread_pool& thread_pool,
                                                                   const chain_id_type& chain_id,
                                                                   fc::microseconds time_limit )
{
   if( mtrx->signing_keys_future.valid() && std::get<0>( mtrx->signing_keys_future.get() ) == chain_id ) // already created
      return mtrx->signing_keys_future;
>>>>>>> 91c78061

   std::weak_ptr<transaction_metadata> mtrx_wp = mtrx;
   mtrx->signing_keys_future = async_thread_pool( thread_pool, [time_limit, chain_id, mtrx_wp]() {
      fc::time_point deadline = time_limit == fc::microseconds::maximum() ?
                                fc::time_point::maximum() : fc::time_point::now() + time_limit;
      auto mtrx = mtrx_wp.lock();
      fc::microseconds cpu_usage;
      flat_set<public_key_type> recovered_pub_keys;
      if( mtrx ) {
         const signed_transaction& trn = mtrx->packed_trx->get_signed_transaction();
         cpu_usage = trn.get_signature_keys( chain_id, deadline, recovered_pub_keys );
      }
      return std::make_tuple( chain_id, cpu_usage, std::move( recovered_pub_keys ));
   } );

   return mtrx->signing_keys_future;
}


} } // eosio::chain<|MERGE_RESOLUTION|>--- conflicted
+++ resolved
@@ -25,20 +25,13 @@
    return std::make_pair( std::get<1>( sig_keys ), std::cref( std::get<2>( sig_keys ) ) );
 }
 
-<<<<<<< HEAD
-void transaction_metadata::create_signing_keys_future( const transaction_metadata_ptr& mtrx,
-      boost::asio::io_context& thread_pool, const chain_id_type& chain_id, fc::microseconds time_limit ) {
-   if( mtrx->signing_keys_future.valid() || mtrx->signing_keys.valid() ) // already created
-      return;
-=======
 signing_keys_future_type transaction_metadata::start_recover_keys( const transaction_metadata_ptr& mtrx,
-                                                                   boost::asio::thread_pool& thread_pool,
+                                                                   boost::asio::io_context& thread_pool,
                                                                    const chain_id_type& chain_id,
                                                                    fc::microseconds time_limit )
 {
    if( mtrx->signing_keys_future.valid() && std::get<0>( mtrx->signing_keys_future.get() ) == chain_id ) // already created
       return mtrx->signing_keys_future;
->>>>>>> 91c78061
 
    std::weak_ptr<transaction_metadata> mtrx_wp = mtrx;
    mtrx->signing_keys_future = async_thread_pool( thread_pool, [time_limit, chain_id, mtrx_wp]() {
