--- conflicted
+++ resolved
@@ -1068,16 +1068,11 @@
 
          auto acts = starter.prepare_database(*this, _db);
 
-<<<<<<< HEAD
          // create a block for our genesis transaction to send to applied_irreversible_block below
          signed_block block{};
          block.producer = config::system_account_name;
 
          signed_transaction genesis_setup_transaction; // not actually signed, signature checking is skipped
-         genesis_setup_transaction.write_scope = { config::eosio_all_scope };
-=======
-         transaction genesis_setup_transaction;
->>>>>>> 02212951
          genesis_setup_transaction.actions = move(acts);
 
          ilog( "applying genesis transaction" );
