--- conflicted
+++ resolved
@@ -358,7 +358,7 @@
       reversible_blocks.add_index<reversible_block_index>();
 
       controller_index_set::add_indices(db);
-      
+
       authorization.add_indices();
       resource_limits.add_indices();
    }
@@ -1524,18 +1524,11 @@
    my->fork_db.close();
 }
 
-<<<<<<< HEAD
+void controller::add_indices() {
+   my->add_indices();
+}
 
 void controller::startup( const snapshot_reader_ptr& snapshot ) {
-
-   // ilog( "${c}", ("c",fc::json::to_pretty_string(cfg)) );
-=======
-void controller::add_indices() {
->>>>>>> 2778d689
-   my->add_indices();
-}
-
-void controller::startup() {
    my->head = my->fork_db.head();
    if( !my->head ) {
       elog( "No head block in fork db, perhaps we need to replay" );
