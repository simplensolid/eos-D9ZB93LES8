#include <eosio/chain/controller.hpp>
#include <eosio/chain/transaction_context.hpp>

#include <eosio/chain/block_log.hpp>
#include <eosio/chain/fork_database.hpp>
#include <eosio/chain/exceptions.hpp>

#include <eosio/chain/account_object.hpp>
#include <eosio/chain/code_object.hpp>
#include <eosio/chain/block_summary_object.hpp>
#include <eosio/chain/eosio_contract.hpp>
#include <eosio/chain/global_property_object.hpp>
#include <eosio/chain/protocol_state_object.hpp>
#include <eosio/chain/contract_table_objects.hpp>
#include <eosio/chain/generated_transaction_object.hpp>
#include <eosio/chain/transaction_object.hpp>
#include <eosio/chain/reversible_block_object.hpp>
#include <eosio/chain/genesis_intrinsics.hpp>
#include <eosio/chain/whitelisted_intrinsics.hpp>
#include <eosio/chain/database_header_object.hpp>

#include <eosio/chain/protocol_feature_manager.hpp>
#include <eosio/chain/authorization_manager.hpp>
#include <eosio/chain/resource_limits.hpp>
#include <eosio/chain/chain_snapshot.hpp>
#include <eosio/chain/thread_utils.hpp>
<<<<<<< HEAD
#include <eosio/chain/intrinsic_debug_log.hpp>
=======
#include <eosio/chain/checktime_timer.hpp>
>>>>>>> 9562185f

#include <chainbase/chainbase.hpp>
#include <fc/io/json.hpp>
#include <fc/log/logger_config.hpp>
#include <fc/scoped_exit.hpp>
#include <fc/variant_object.hpp>

namespace eosio { namespace chain {

using resource_limits::resource_limits_manager;

using controller_index_set = index_set<
   account_index,
   account_metadata_index,
   account_ram_correction_index,
   global_property_multi_index,
   protocol_state_multi_index,
   dynamic_global_property_multi_index,
   block_summary_multi_index,
   transaction_multi_index,
   generated_transaction_multi_index,
   table_id_multi_index,
   code_index,
   database_header_multi_index
>;

using contract_database_index_set = index_set<
   key_value_index,
   index64_index,
   index128_index,
   index256_index,
   index_double_index,
   index_long_double_index
>;

class maybe_session {
   public:
      maybe_session() = default;

      maybe_session( maybe_session&& other)
      :_session(move(other._session))
      {
      }

      explicit maybe_session(database& db) {
         _session = db.start_undo_session(true);
      }

      maybe_session(const maybe_session&) = delete;

      void squash() {
         if (_session)
            _session->squash();
      }

      void undo() {
         if (_session)
            _session->undo();
      }

      void push() {
         if (_session)
            _session->push();
      }

      maybe_session& operator = ( maybe_session&& mv ) {
         if (mv._session) {
            _session = move(*mv._session);
            mv._session.reset();
         } else {
            _session.reset();
         }

         return *this;
      };

   private:
      optional<database::session>     _session;
};

struct building_block {
   building_block( const block_header_state& prev,
                   block_timestamp_type when,
                   uint16_t num_prev_blocks_to_confirm,
                   const vector<digest_type>& new_protocol_feature_activations )
   :_pending_block_header_state( prev.next( when, num_prev_blocks_to_confirm ) )
   ,_new_protocol_feature_activations( new_protocol_feature_activations )
   {}

   pending_block_header_state         _pending_block_header_state;
   optional<producer_schedule_type>   _new_pending_producer_schedule;
   vector<digest_type>                _new_protocol_feature_activations;
   size_t                             _num_new_protocol_features_that_have_activated = 0;
   vector<transaction_metadata_ptr>   _pending_trx_metas;
   vector<transaction_receipt>        _pending_trx_receipts;
   vector<action_receipt>             _actions;
};

struct assembled_block {
   block_id_type                     _id;
   pending_block_header_state        _pending_block_header_state;
   vector<transaction_metadata_ptr>  _trx_metas;
   signed_block_ptr                  _unsigned_block;
};

struct completed_block {
   block_state_ptr                   _block_state;
};

using block_stage_type = fc::static_variant<building_block, assembled_block, completed_block>;

struct pending_state {
   pending_state( maybe_session&& s, const block_header_state& prev,
                  block_timestamp_type when,
                  uint16_t num_prev_blocks_to_confirm,
                  const vector<digest_type>& new_protocol_feature_activations )
   :_db_session( move(s) )
   ,_block_stage( building_block( prev, when, num_prev_blocks_to_confirm, new_protocol_feature_activations ) )
   {}

   maybe_session                      _db_session;
   block_stage_type                   _block_stage;
   controller::block_status           _block_status = controller::block_status::incomplete;
   optional<block_id_type>            _producer_block_id;

   /** @pre _block_stage cannot hold completed_block alternative */
   const pending_block_header_state& get_pending_block_header_state()const {
      if( _block_stage.contains<building_block>() )
         return _block_stage.get<building_block>()._pending_block_header_state;

      return _block_stage.get<assembled_block>()._pending_block_header_state;
   }

   const vector<transaction_receipt>& get_trx_receipts()const {
      if( _block_stage.contains<building_block>() )
         return _block_stage.get<building_block>()._pending_trx_receipts;

      if( _block_stage.contains<assembled_block>() )
         return _block_stage.get<assembled_block>()._unsigned_block->transactions;

      return _block_stage.get<completed_block>()._block_state->block->transactions;
   }

   vector<transaction_metadata_ptr> extract_trx_metas() {
      if( _block_stage.contains<building_block>() )
         return std::move( _block_stage.get<building_block>()._pending_trx_metas );

      if( _block_stage.contains<assembled_block>() )
         return std::move( _block_stage.get<assembled_block>()._trx_metas );

      return std::move( _block_stage.get<completed_block>()._block_state->trxs );
   }

   bool is_protocol_feature_activated( const digest_type& feature_digest )const {
      if( _block_stage.contains<building_block>() ) {
         auto& bb = _block_stage.get<building_block>();
         const auto& activated_features = bb._pending_block_header_state.prev_activated_protocol_features->protocol_features;

         if( activated_features.find( feature_digest ) != activated_features.end() ) return true;

         if( bb._num_new_protocol_features_that_have_activated == 0 ) return false;

         auto end = bb._new_protocol_feature_activations.begin() + bb._num_new_protocol_features_that_have_activated;
         return (std::find( bb._new_protocol_feature_activations.begin(), end, feature_digest ) != end);
      }

      if( _block_stage.contains<assembled_block>() ) {
         // Calling is_protocol_feature_activated during the assembled_block stage is not efficient.
         // We should avoid doing it.
         // In fact for now it isn't even implemented.
         EOS_THROW( misc_exception,
                    "checking if protocol feature is activated in the assembled_block stage is not yet supported" );
         // TODO: implement this
      }

      const auto& activated_features = _block_stage.get<completed_block>()._block_state->activated_protocol_features->protocol_features;
      return (activated_features.find( feature_digest ) != activated_features.end());
   }

   void push() {
      _db_session.push();
   }
};

struct controller_impl {
   controller&                    self;
   chainbase::database            db;
   chainbase::database            reversible_blocks; ///< a special database to persist blocks that have successfully been applied but are still reversible
   block_log                      blog;
   optional<intrinsic_debug_log>  intrinsic_log;
   optional<pending_state>        pending;
   block_state_ptr                head;
   fork_database                  fork_db;
   wasm_interface                 wasmif;
   resource_limits_manager        resource_limits;
   authorization_manager          authorization;
   protocol_feature_manager       protocol_features;
   controller::config             conf;
   const chain_id_type            chain_id; // read by thread_pool threads
   optional<fc::time_point>       replay_head_time;
   db_read_mode                   read_mode = db_read_mode::SPECULATIVE;
   bool                           in_trx_requiring_checks = false; ///< if true, checks that are normally skipped on replay (e.g. auth checks) cannot be skipped
   optional<fc::microseconds>     subjective_cpu_leeway;
   bool                           trusted_producer_light_validation = false;
   uint32_t                       snapshot_head_block = 0;
   named_thread_pool              thread_pool;
   checktime_timer                timer;

   typedef pair<scope_name,action_name>                   handler_key;
   map< account_name, map<handler_key, apply_handler> >   apply_handlers;
   unordered_map< builtin_protocol_feature_t, std::function<void(controller_impl&)>, enum_hash<builtin_protocol_feature_t> > protocol_feature_activation_handlers;

   void pop_block() {
      auto prev = fork_db.get_block( head->header.previous );

      if( !prev ) {
         EOS_ASSERT( fork_db.root()->id == head->header.previous, block_validate_exception, "attempt to pop beyond last irreversible block" );
         prev = fork_db.root();
      }

      if( const auto* b = reversible_blocks.find<reversible_block_object,by_num>(head->block_num) )
      {
         reversible_blocks.remove( *b );
      }

      if ( read_mode == db_read_mode::SPECULATIVE ) {
         EOS_ASSERT( head->block, block_validate_exception, "attempting to pop a block that was sparsely loaded from a snapshot");
      }

      head = prev;
      db.undo();

      protocol_features.popped_blocks_to( prev->block_num );
   }

   template<builtin_protocol_feature_t F>
   void on_activation();

   template<builtin_protocol_feature_t F>
   inline void set_activation_handler() {
      auto res = protocol_feature_activation_handlers.emplace( F, &controller_impl::on_activation<F> );
      EOS_ASSERT( res.second, misc_exception, "attempting to set activation handler twice" );
   }

   inline void trigger_activation_handler( builtin_protocol_feature_t f ) {
      auto itr = protocol_feature_activation_handlers.find( f );
      if( itr == protocol_feature_activation_handlers.end() ) return;
      (itr->second)( *this );
   }

   void set_apply_handler( account_name receiver, account_name contract, action_name action, apply_handler v ) {
      apply_handlers[receiver][make_pair(contract,action)] = v;
   }

   controller_impl( const controller::config& cfg, controller& s, protocol_feature_set&& pfs  )
   :self(s),
    db( cfg.state_dir,
        cfg.read_only ? database::read_only : database::read_write,
        cfg.state_size, false, cfg.db_map_mode, cfg.db_hugepage_paths ),
    reversible_blocks( cfg.blocks_dir/config::reversible_blocks_dir_name,
        cfg.read_only ? database::read_only : database::read_write,
        cfg.reversible_cache_size, false, cfg.db_map_mode, cfg.db_hugepage_paths ),
    blog( cfg.blocks_dir ),
    intrinsic_log( cfg.intrinsic_debug_log_path ? *cfg.intrinsic_debug_log_path : optional<intrinsic_debug_log>() ),
    fork_db( cfg.state_dir ),
    wasmif( cfg.wasm_runtime, db ),
    resource_limits( db ),
    authorization( s, db ),
    protocol_features( std::move(pfs) ),
    conf( cfg ),
    chain_id( cfg.genesis.compute_chain_id() ),
    read_mode( cfg.read_mode ),
    thread_pool( "chain", cfg.thread_pool_size )
   {

      fork_db.open( [this]( block_timestamp_type timestamp,
                            const flat_set<digest_type>& cur_features,
                            const vector<digest_type>& new_features )
                           { check_protocol_features( timestamp, cur_features, new_features ); }
      );

      if( intrinsic_log ) {
         intrinsic_log->open();
      }

      set_activation_handler<builtin_protocol_feature_t::preactivate_feature>();
      set_activation_handler<builtin_protocol_feature_t::replace_deferred>();
      set_activation_handler<builtin_protocol_feature_t::get_sender>();
      set_activation_handler<builtin_protocol_feature_t::webauthn_key>();

      self.irreversible_block.connect([this](const block_state_ptr& bsp) {
         wasmif.current_lib(bsp->block_num);
      });


#define SET_APP_HANDLER( receiver, contract, action) \
   set_apply_handler( account_name(#receiver), account_name(#contract), action_name(#action), \
                      &BOOST_PP_CAT(apply_, BOOST_PP_CAT(contract, BOOST_PP_CAT(_,action) ) ) )

   SET_APP_HANDLER( eosio, eosio, newaccount );
   SET_APP_HANDLER( eosio, eosio, setcode );
   SET_APP_HANDLER( eosio, eosio, setabi );
   SET_APP_HANDLER( eosio, eosio, updateauth );
   SET_APP_HANDLER( eosio, eosio, deleteauth );
   SET_APP_HANDLER( eosio, eosio, linkauth );
   SET_APP_HANDLER( eosio, eosio, unlinkauth );
/*
   SET_APP_HANDLER( eosio, eosio, postrecovery );
   SET_APP_HANDLER( eosio, eosio, passrecovery );
   SET_APP_HANDLER( eosio, eosio, vetorecovery );
*/

   SET_APP_HANDLER( eosio, eosio, canceldelay );
   }

   /**
    *  Plugins / observers listening to signals emited (such as accepted_transaction) might trigger
    *  errors and throw exceptions. Unless those exceptions are caught it could impact consensus and/or
    *  cause a node to fork.
    *
    *  If it is ever desirable to let a signal handler bubble an exception out of this method
    *  a full audit of its uses needs to be undertaken.
    *
    */
   template<typename Signal, typename Arg>
   void emit( const Signal& s, Arg&& a ) {
      try {
        s(std::forward<Arg>(a));
      } catch (boost::interprocess::bad_alloc& e) {
         wlog( "bad alloc" );
         throw e;
      } catch ( controller_emit_signal_exception& e ) {
         wlog( "${details}", ("details", e.to_detail_string()) );
         throw e;
      } catch ( fc::exception& e ) {
         wlog( "${details}", ("details", e.to_detail_string()) );
      } catch ( ... ) {
         wlog( "signal handler threw exception" );
      }
   }

   void log_irreversible() {
      EOS_ASSERT( fork_db.root(), fork_database_exception, "fork database not properly initialized" );

      const auto& log_head = blog.head();

      auto lib_num = log_head ? log_head->block_num() : (blog.first_block_num() - 1);

      auto root_id = fork_db.root()->id;

      if( log_head ) {
         EOS_ASSERT( root_id == log_head->id(), fork_database_exception, "fork database root does not match block log head" );
      } else {
         EOS_ASSERT( fork_db.root()->block_num == lib_num, fork_database_exception,
                     "empty block log expects the first appended block to build off a block that is not the fork database root" );
      }

      auto fork_head = (read_mode == db_read_mode::IRREVERSIBLE) ? fork_db.pending_head() : fork_db.head();

      if( fork_head->dpos_irreversible_blocknum <= lib_num )
         return;

      const auto branch = fork_db.fetch_branch( fork_head->id, fork_head->dpos_irreversible_blocknum );
      try {
         const auto& rbi = reversible_blocks.get_index<reversible_block_index,by_num>();

         for( auto bitr = branch.rbegin(); bitr != branch.rend(); ++bitr ) {
            if( read_mode == db_read_mode::IRREVERSIBLE ) {
               apply_block( *bitr, controller::block_status::complete );
               head = (*bitr);
               fork_db.mark_valid( head );
            }

            emit( self.irreversible_block, *bitr );

            db.commit( (*bitr)->block_num );
            root_id = (*bitr)->id;

            blog.append( (*bitr)->block );

            auto rbitr = rbi.begin();
            while( rbitr != rbi.end() && rbitr->blocknum <= (*bitr)->block_num ) {
               reversible_blocks.remove( *rbitr );
               rbitr = rbi.begin();
            }
         }
      } catch( fc::exception& ) {
         if( root_id != fork_db.root()->id ) {
            fork_db.advance_root( root_id );
         }
         throw;
      }

      //db.commit( fork_head->dpos_irreversible_blocknum ); // redundant

      if( root_id != fork_db.root()->id ) {
         fork_db.advance_root( root_id );
      }
   }

   /**
    *  Sets fork database head to the genesis state.
    */
   void initialize_blockchain_state() {
      wlog( "Initializing new blockchain with genesis state" );
      producer_schedule_type initial_schedule{ 0, {{config::system_account_name, conf.genesis.initial_key}} };

      block_header_state genheader;
      genheader.active_schedule                = initial_schedule;
      genheader.pending_schedule.schedule      = initial_schedule;
      genheader.pending_schedule.schedule_hash = fc::sha256::hash(initial_schedule);
      genheader.header.timestamp               = conf.genesis.initial_timestamp;
      genheader.header.action_mroot            = conf.genesis.compute_chain_id();
      genheader.id                             = genheader.header.id();
      genheader.block_num                      = genheader.header.block_num();

      head = std::make_shared<block_state>();
      static_cast<block_header_state&>(*head) = genheader;
      head->activated_protocol_features = std::make_shared<protocol_feature_activation_set>();
      head->block = std::make_shared<signed_block>(genheader.header);
      db.set_revision( head->block_num );
      initialize_database();
   }

   void replay(std::function<bool()> shutdown) {
      auto blog_head = blog.head();
      auto blog_head_time = blog_head->timestamp.to_time_point();
      replay_head_time = blog_head_time;
      auto start_block_num = head->block_num + 1;
      auto start = fc::time_point::now();

      std::exception_ptr except_ptr;

      if( start_block_num <= blog_head->block_num() ) {
         ilog( "existing block log, attempting to replay from ${s} to ${n} blocks",
               ("s", start_block_num)("n", blog_head->block_num()) );
         try {
            while( auto next = blog.read_block_by_num( head->block_num + 1 ) ) {
               replay_push_block( next, controller::block_status::irreversible );
               if( next->block_num() % 500 == 0 ) {
                  ilog( "${n} of ${head}", ("n", next->block_num())("head", blog_head->block_num()) );
                  if( shutdown() ) break;
               }
            }
         } catch(  const database_guard_exception& e ) {
            except_ptr = std::current_exception();
         }
         ilog( "${n} irreversible blocks replayed", ("n", 1 + head->block_num - start_block_num) );

         auto pending_head = fork_db.pending_head();
         if( pending_head->block_num < head->block_num || head->block_num < fork_db.root()->block_num ) {
            ilog( "resetting fork database with new last irreversible block as the new root: ${id}",
                  ("id", head->id) );
            fork_db.reset( *head );
         } else if( head->block_num != fork_db.root()->block_num ) {
            auto new_root = fork_db.search_on_branch( pending_head->id, head->block_num );
            EOS_ASSERT( new_root, fork_database_exception, "unexpected error: could not find new LIB in fork database" );
            ilog( "advancing fork database root to new last irreversible block within existing fork database: ${id}",
                  ("id", new_root->id) );
            fork_db.mark_valid( new_root );
            fork_db.advance_root( new_root->id );
         }

         // if the irreverible log is played without undo sessions enabled, we need to sync the
         // revision ordinal to the appropriate expected value here.
         if( self.skip_db_sessions( controller::block_status::irreversible ) )
            db.set_revision( head->block_num );
      } else {
         ilog( "no irreversible blocks need to be replayed" );
      }

      if( !except_ptr && !shutdown() ) {
         int rev = 0;
         while( auto obj = reversible_blocks.find<reversible_block_object,by_num>(head->block_num+1) ) {
            ++rev;
            replay_push_block( obj->get_block(), controller::block_status::validated );
         }
         ilog( "${n} reversible blocks replayed", ("n",rev) );
      }

      auto end = fc::time_point::now();
      ilog( "replayed ${n} blocks in ${duration} seconds, ${mspb} ms/block",
            ("n", head->block_num + 1 - start_block_num)("duration", (end-start).count()/1000000)
            ("mspb", ((end-start).count()/1000.0)/(head->block_num-start_block_num)) );
      replay_head_time.reset();

      if( except_ptr ) {
         std::rethrow_exception( except_ptr );
      }
   }

   void init(std::function<bool()> shutdown, const snapshot_reader_ptr& snapshot) {
      // Setup state if necessary (or in the default case stay with already loaded state):
      uint32_t lib_num = 1u;
      if( snapshot ) {
         snapshot->validate();
         if( blog.head() ) {
            lib_num = blog.head()->block_num();
            read_from_snapshot( snapshot, blog.first_block_num(), lib_num );
         } else {
            read_from_snapshot( snapshot, 0, std::numeric_limits<uint32_t>::max() );
            lib_num = head->block_num;
            blog.reset( conf.genesis, signed_block_ptr(), lib_num + 1 );
         }
      } else {
         if( db.revision() < 1 || !fork_db.head() ) {
            if( fork_db.head() ) {
               if( read_mode == db_read_mode::IRREVERSIBLE && fork_db.head()->id != fork_db.root()->id ) {
                  fork_db.rollback_head_to_root();
               }
               wlog( "No existing chain state. Initializing fresh blockchain state." );
            } else {
               EOS_ASSERT( db.revision() < 1, database_exception,
                           "No existing fork database despite existing chain state. Replay required." );
               wlog( "No existing chain state or fork database. Initializing fresh blockchain state and resetting fork database.");
            }
            initialize_blockchain_state(); // sets head to genesis state

            if( !fork_db.head() ) {
               fork_db.reset( *head );
            }

            if( blog.head() ) {
               EOS_ASSERT( blog.first_block_num() == 1, block_log_exception,
                           "block log does not start with genesis block"
               );
               lib_num = blog.head()->block_num();
            } else {
               blog.reset( conf.genesis, head->block );
            }
         } else {
            lib_num = fork_db.root()->block_num;
            auto first_block_num = blog.first_block_num();
            if( blog.head() ) {
               EOS_ASSERT( first_block_num <= lib_num && lib_num <= blog.head()->block_num(),
                           block_log_exception,
                           "block log does not contain last irreversible block",
                           ("block_log_first_num", first_block_num)
                           ("block_log_last_num", blog.head()->block_num())
                           ("fork_db_lib", lib_num)
               );
               lib_num = blog.head()->block_num();
            } else {
               lib_num = fork_db.root()->block_num;
               if( first_block_num != (lib_num + 1) ) {
                  blog.reset( conf.genesis, signed_block_ptr(), lib_num + 1 );
               }
            }

            if( read_mode == db_read_mode::IRREVERSIBLE && fork_db.head()->id != fork_db.root()->id ) {
               fork_db.rollback_head_to_root();
            }
            head = fork_db.head();
         }
      }

      // check database version
      const auto& header_idx = db.get_index<database_header_multi_index>().indices().get<by_id>();

      EOS_ASSERT(header_idx.begin() != header_idx.end(), bad_database_version_exception,
                 "state database version pre-dates versioning, please restore from a compatible snapshot or replay!");

      const auto& header_itr = header_idx.begin();
      header_itr->validate();

      // upgrade to the latest compatible version
      if (header_itr->version != database_header_object::current_version) {
         db.modify(*header_itr, [](auto& header) {
            header.version = database_header_object::current_version;
         });
      }

      // At this point head != nullptr && fork_db.head() != nullptr && fork_db.root() != nullptr.
      // Furthermore, fork_db.root()->block_num <= lib_num.
      // Also, even though blog.head() may still be nullptr, blog.first_block_num() is guaranteed to be lib_num + 1.

      EOS_ASSERT( db.revision() >= head->block_num, fork_database_exception,
                  "fork database head is inconsistent with state",
                  ("db",db.revision())("head",head->block_num) );

      if( db.revision() > head->block_num ) {
         wlog( "database revision (${db}) is greater than head block number (${head}), "
               "attempting to undo pending changes",
               ("db",db.revision())("head",head->block_num) );
      }
      while( db.revision() > head->block_num ) {
         db.undo();
      }

      if( intrinsic_log && intrinsic_log->last_committed_block_num() > 0
             && head->block_num != intrinsic_log->last_committed_block_num() )
      {
         wlog( "head block num (${head}) does not match last block in intrinsic.log (${last}): replacing intrinsic.log",
               ("head", head->block_num)("last", intrinsic_log->last_committed_block_num())
         );
         intrinsic_log->close();
         fc::remove( intrinsic_log->get_path() );
         intrinsic_log->open();
      }

      protocol_features.init( db );

      const auto& rbi = reversible_blocks.get_index<reversible_block_index,by_num>();
      auto last_block_num = lib_num;

      if( read_mode == db_read_mode::IRREVERSIBLE ) {
         // ensure there are no reversible blocks
         auto itr = rbi.begin();
         if( itr != rbi.end() ) {
            wlog( "read_mode has changed to irreversible: erasing reversible blocks" );
         }
         for( ; itr != rbi.end(); itr = rbi.begin() )
            reversible_blocks.remove( *itr );
      } else {
         auto itr = rbi.begin();
         for( ; itr != rbi.end() && itr->blocknum <= lib_num; itr = rbi.begin() )
            reversible_blocks.remove( *itr );

         EOS_ASSERT( itr == rbi.end() || itr->blocknum == lib_num + 1, reversible_blocks_exception,
                     "gap exists between last irreversible block and first reversible block",
                     ("lib", lib_num)("first_reversible_block_num", itr->blocknum)
         );

         auto ritr = rbi.rbegin();

         if( ritr != rbi.rend() ) {
            last_block_num = ritr->blocknum;
         }

         EOS_ASSERT( head->block_num <= last_block_num, reversible_blocks_exception,
                     "head block (${head_num}) is greater than the last locally stored block (${last_block_num})",
                     ("head_num", head->block_num)("last_block_num", last_block_num)
         );

         auto pending_head = fork_db.pending_head();

         if( ritr != rbi.rend()
             && lib_num < pending_head->block_num
             && pending_head->block_num <= last_block_num
         ) {
            auto rbitr = rbi.find( pending_head->block_num );
            EOS_ASSERT( rbitr != rbi.end(), reversible_blocks_exception, "pending head block not found in reversible blocks");
            auto rev_id = rbitr->get_block_id();
            EOS_ASSERT( rev_id == pending_head->id,
                        reversible_blocks_exception,
                        "mismatch in block id of pending head block ${num} in reversible blocks database: "
                        "expected: ${expected}, actual: ${actual}",
                        ("num", pending_head->block_num)("expected", pending_head->id)("actual", rev_id)
            );
         } else if( ritr != rbi.rend() && last_block_num < pending_head->block_num ) {
            const auto b = fork_db.search_on_branch( pending_head->id, last_block_num );
            FC_ASSERT( b, "unexpected violation of invariants" );
            auto rev_id = ritr->get_block_id();
            EOS_ASSERT( rev_id == b->id,
                        reversible_blocks_exception,
                        "mismatch in block id of last block (${num}) in reversible blocks database: "
                        "expected: ${expected}, actual: ${actual}",
                        ("num", last_block_num)("expected", b->id)("actual", rev_id)
            );
         }
         // else no checks needed since fork_db will be completely reset on replay anyway
      }

      bool report_integrity_hash = !!snapshot || (lib_num > head->block_num);

      if( last_block_num > head->block_num ) {
         replay( shutdown ); // replay any irreversible and reversible blocks ahead of current head
      }

      if( intrinsic_log ) {
         intrinsic_log->close();

         /*
         // Print intrinsic_log in JSON form
         intrinsic_log->open( intrinsic_debug_log::open_mode::read_only );
         const auto end_itr = intrinsic_log->end_block();
         for( auto itr = intrinsic_log->begin_block(); itr != end_itr; ++itr ) {
            dlog( "\n${json}", ("json", fc::json::to_pretty_string(*itr)) );
         }
         intrinsic_log->close();
         */

         intrinsic_log.reset();
      }

      if( shutdown() ) return;

      if( read_mode != db_read_mode::IRREVERSIBLE
          && fork_db.pending_head()->id != fork_db.head()->id
          && fork_db.head()->id == fork_db.root()->id
      ) {
         wlog( "read_mode has changed from irreversible: applying best branch from fork database" );

         for( auto pending_head = fork_db.pending_head();
              pending_head->id != fork_db.head()->id;
              pending_head = fork_db.pending_head()
         ) {
            wlog( "applying branch from fork database ending with block: ${id}", ("id", pending_head->id) );
            maybe_switch_forks( pending_head, controller::block_status::complete );
         }
      }

      if( report_integrity_hash ) {
         const auto hash = calculate_integrity_hash();
         ilog( "database initialized with hash: ${hash}", ("hash", hash) );
      }
   }

   ~controller_impl() {
      thread_pool.stop();
      pending.reset();
   }

   void add_indices() {
      reversible_blocks.add_index<reversible_block_index>();

      controller_index_set::add_indices(db);
      contract_database_index_set::add_indices(db);

      authorization.add_indices();
      resource_limits.add_indices();
   }

   void clear_all_undo() {
      // Rewind the database to the last irreversible block
      db.undo_all();
      /*
      FC_ASSERT(db.revision() == self.head_block_num(),
                  "Chainbase revision does not match head block num",
                  ("rev", db.revision())("head_block", self.head_block_num()));
                  */
   }

   void add_contract_tables_to_snapshot( const snapshot_writer_ptr& snapshot ) const {
      snapshot->write_section("contract_tables", [this]( auto& section ) {
         index_utils<table_id_multi_index>::walk(db, [this, &section]( const table_id_object& table_row ){
            // add a row for the table
            section.add_row(table_row, db);

            // followed by a size row and then N data rows for each type of table
            contract_database_index_set::walk_indices([this, &section, &table_row]( auto utils ) {
               using utils_t = decltype(utils);
               using value_t = typename decltype(utils)::index_t::value_type;
               using by_table_id = object_to_table_id_tag_t<value_t>;

               auto tid_key = boost::make_tuple(table_row.id);
               auto next_tid_key = boost::make_tuple(table_id_object::id_type(table_row.id._id + 1));

               unsigned_int size = utils_t::template size_range<by_table_id>(db, tid_key, next_tid_key);
               section.add_row(size, db);

               utils_t::template walk_range<by_table_id>(db, tid_key, next_tid_key, [this, &section]( const auto &row ) {
                  section.add_row(row, db);
               });
            });
         });
      });
   }

   void read_contract_tables_from_snapshot( const snapshot_reader_ptr& snapshot ) {
      snapshot->read_section("contract_tables", [this]( auto& section ) {
         bool more = !section.empty();
         while (more) {
            // read the row for the table
            table_id_object::id_type t_id;
            index_utils<table_id_multi_index>::create(db, [this, &section, &t_id](auto& row) {
               section.read_row(row, db);
               t_id = row.id;
            });

            // read the size and data rows for each type of table
            contract_database_index_set::walk_indices([this, &section, &t_id, &more](auto utils) {
               using utils_t = decltype(utils);

               unsigned_int size;
               more = section.read_row(size, db);

               for (size_t idx = 0; idx < size.value; idx++) {
                  utils_t::create(db, [this, &section, &more, &t_id](auto& row) {
                     row.t_id = t_id;
                     more = section.read_row(row, db);
                  });
               }
            });
         }
      });
   }

   void add_to_snapshot( const snapshot_writer_ptr& snapshot ) const {
      snapshot->write_section<chain_snapshot_header>([this]( auto &section ){
         section.add_row(chain_snapshot_header(), db);
      });

      snapshot->write_section<genesis_state>([this]( auto &section ){
         section.add_row(conf.genesis, db);
      });

      snapshot->write_section<block_state>([this]( auto &section ){
         section.template add_row<block_header_state>(*fork_db.head(), db);
      });

      controller_index_set::walk_indices([this, &snapshot]( auto utils ){
         using value_t = typename decltype(utils)::index_t::value_type;

         // skip the table_id_object as its inlined with contract tables section
         if (std::is_same<value_t, table_id_object>::value) {
            return;
         }

         // skip the database_header as it is only relevant to in-memory database
         if (std::is_same<value_t, database_header_object>::value) {
            return;
         }

         snapshot->write_section<value_t>([this]( auto& section ){
            decltype(utils)::walk(db, [this, &section]( const auto &row ) {
               section.add_row(row, db);
            });
         });
      });

      add_contract_tables_to_snapshot(snapshot);

      authorization.add_to_snapshot(snapshot);
      resource_limits.add_to_snapshot(snapshot);
   }

   void read_from_snapshot( const snapshot_reader_ptr& snapshot, uint32_t blog_start, uint32_t blog_end ) {
      snapshot->read_section<chain_snapshot_header>([this]( auto &section ){
         chain_snapshot_header header;
         section.read_row(header, db);
         header.validate();
      });


      snapshot->read_section<block_state>([this, blog_start, blog_end]( auto &section ){
         block_header_state head_header_state;
         section.read_row(head_header_state, db);

         snapshot_head_block = head_header_state.block_num;
         EOS_ASSERT( blog_start <= (snapshot_head_block + 1) && snapshot_head_block <= blog_end,
                     block_log_exception,
                     "Block log is provided with snapshot but does not contain the head block from the snapshot nor a block right after it",
                     ("snapshot_head_block", snapshot_head_block)
                     ("block_log_first_num", blog_start)
                     ("block_log_last_num", blog_end)
         );

         fork_db.reset( head_header_state );
         head = fork_db.head();
         snapshot_head_block = head->block_num;
      });

      controller_index_set::walk_indices([this, &snapshot]( auto utils ){
         using value_t = typename decltype(utils)::index_t::value_type;

         // skip the table_id_object as its inlined with contract tables section
         if (std::is_same<value_t, table_id_object>::value) {
            return;
         }

         // skip the database_header as it is only relevant to in-memory database
         if (std::is_same<value_t, database_header_object>::value) {
            return;
         }

         snapshot->read_section<value_t>([this]( auto& section ) {
            bool more = !section.empty();
            while(more) {
               decltype(utils)::create(db, [this, &section, &more]( auto &row ) {
                  more = section.read_row(row, db);
               });
            }
         });
      });

      read_contract_tables_from_snapshot(snapshot);

      authorization.read_from_snapshot(snapshot);
      resource_limits.read_from_snapshot(snapshot);

      db.set_revision( head->block_num );
      db.create<database_header_object>([](const auto& header){
         // nothing to do
      });
   }

   sha256 calculate_integrity_hash() const {
      sha256::encoder enc;
      auto hash_writer = std::make_shared<integrity_hash_snapshot_writer>(enc);
      add_to_snapshot(hash_writer);
      hash_writer->finalize();

      return enc.result();
   }

   void create_native_account( account_name name, const authority& owner, const authority& active, bool is_privileged = false ) {
      db.create<account_object>([&](auto& a) {
         a.name = name;
         a.creation_date = conf.genesis.initial_timestamp;

         if( name == config::system_account_name ) {
            a.set_abi(eosio_contract_abi(abi_def()));
         }
      });
      db.create<account_metadata_object>([&](auto & a) {
         a.name = name;
         a.set_privileged( is_privileged );
      });

      const auto& owner_permission  = authorization.create_permission(name, config::owner_name, 0,
                                                                      owner, conf.genesis.initial_timestamp );
      const auto& active_permission = authorization.create_permission(name, config::active_name, owner_permission.id,
                                                                      active, conf.genesis.initial_timestamp );

      resource_limits.initialize_account(name);

      int64_t ram_delta = config::overhead_per_account_ram_bytes;
      ram_delta += 2*config::billable_size_v<permission_object>;
      ram_delta += owner_permission.auth.get_billable_size();
      ram_delta += active_permission.auth.get_billable_size();

      resource_limits.add_pending_ram_usage(name, ram_delta);
      resource_limits.verify_account_ram_usage(name);
   }

   void initialize_database() {
      // create the database header sigil
      db.create<database_header_object>([&]( auto& header ){
         // nothing to do for now
      });

      // Initialize block summary index
      for (int i = 0; i < 0x10000; i++)
         db.create<block_summary_object>([&](block_summary_object&) {});

      const auto& tapos_block_summary = db.get<block_summary_object>(1);
      db.modify( tapos_block_summary, [&]( auto& bs ) {
         bs.block_id = head->id;
      });

      conf.genesis.initial_configuration.validate();
      db.create<global_property_object>([&](auto& gpo ){
         gpo.configuration = conf.genesis.initial_configuration;
      });

      db.create<protocol_state_object>([&](auto& pso ){
         pso.num_supported_key_types = 2;
         for( const auto& i : genesis_intrinsics ) {
            add_intrinsic_to_whitelist( pso.whitelisted_intrinsics, i );
         }
      });

      db.create<dynamic_global_property_object>([](auto&){});

      authorization.initialize_database();
      resource_limits.initialize_database();

      authority system_auth(conf.genesis.initial_key);
      create_native_account( config::system_account_name, system_auth, system_auth, true );

      auto empty_authority = authority(1, {}, {});
      auto active_producers_authority = authority(1, {}, {});
      active_producers_authority.accounts.push_back({{config::system_account_name, config::active_name}, 1});

      create_native_account( config::null_account_name, empty_authority, empty_authority );
      create_native_account( config::producers_account_name, empty_authority, active_producers_authority );
      const auto& active_permission       = authorization.get_permission({config::producers_account_name, config::active_name});
      const auto& majority_permission     = authorization.create_permission( config::producers_account_name,
                                                                             config::majority_producers_permission_name,
                                                                             active_permission.id,
                                                                             active_producers_authority,
                                                                             conf.genesis.initial_timestamp );
      const auto& minority_permission     = authorization.create_permission( config::producers_account_name,
                                                                             config::minority_producers_permission_name,
                                                                             majority_permission.id,
                                                                             active_producers_authority,
                                                                             conf.genesis.initial_timestamp );
   }

   // The returned scoped_exit should not exceed the lifetime of the pending which existed when make_block_restore_point was called.
   fc::scoped_exit<std::function<void()>> make_block_restore_point() {
      auto& bb = pending->_block_stage.get<building_block>();
      auto orig_block_transactions_size = bb._pending_trx_receipts.size();
      auto orig_state_transactions_size = bb._pending_trx_metas.size();
      auto orig_state_actions_size      = bb._actions.size();

      std::function<void()> callback = [this,
                                        orig_block_transactions_size,
                                        orig_state_transactions_size,
                                        orig_state_actions_size]()
      {
         auto& bb = pending->_block_stage.get<building_block>();
         bb._pending_trx_receipts.resize(orig_block_transactions_size);
         bb._pending_trx_metas.resize(orig_state_transactions_size);
         bb._actions.resize(orig_state_actions_size);
      };

      return fc::make_scoped_exit( std::move(callback) );
   }

   transaction_trace_ptr apply_onerror( const generated_transaction& gtrx,
                                        fc::time_point deadline,
                                        fc::time_point start,
                                        uint32_t& cpu_time_to_bill_us, // only set on failure
                                        uint32_t billed_cpu_time_us,
                                        bool explicit_billed_cpu_time = false,
                                        bool enforce_whiteblacklist = true
                                      )
   {
      signed_transaction etrx;
      // Deliver onerror action containing the failed deferred transaction directly back to the sender.
      etrx.actions.emplace_back( vector<permission_level>{{gtrx.sender, config::active_name}},
                                 onerror( gtrx.sender_id, gtrx.packed_trx.data(), gtrx.packed_trx.size() ) );
      if( self.is_builtin_activated( builtin_protocol_feature_t::no_duplicate_deferred_id ) ) {
         etrx.expiration = time_point_sec();
         etrx.ref_block_num = 0;
         etrx.ref_block_prefix = 0;
      } else {
         etrx.expiration = self.pending_block_time() + fc::microseconds(999'999); // Round up to nearest second to avoid appearing expired
         etrx.set_reference_block( self.head_block_id() );
      }

      transaction_context trx_context( self, etrx, etrx.id(), timer, start );
      trx_context.deadline = deadline;
      trx_context.explicit_billed_cpu_time = explicit_billed_cpu_time;
      trx_context.billed_cpu_time_us = billed_cpu_time_us;
      trx_context.enforce_whiteblacklist = enforce_whiteblacklist;
      transaction_trace_ptr trace = trx_context.trace;
      try {
         trx_context.init_for_implicit_trx();
         trx_context.published = gtrx.published;
         trx_context.execute_action( trx_context.schedule_action( etrx.actions.back(), gtrx.sender, false, 0, 0 ), 0 );
         trx_context.finalize(); // Automatically rounds up network and CPU usage in trace and bills payers if successful

         auto restore = make_block_restore_point();
         trace->receipt = push_receipt( gtrx.trx_id, transaction_receipt::soft_fail,
                                        trx_context.billed_cpu_time_us, trace->net_usage );
         fc::move_append( pending->_block_stage.get<building_block>()._actions, move(trx_context.executed) );

         trx_context.squash();
         restore.cancel();
         return trace;
      } catch( const disallowed_transaction_extensions_bad_block_exception& ) {
         throw;
      } catch( const protocol_feature_bad_block_exception& ) {
         throw;
      } catch( const fc::exception& e ) {
         cpu_time_to_bill_us = trx_context.update_billed_cpu_time( fc::time_point::now() );
         trace->error_code = controller::convert_exception_to_error_code( e );
         trace->except = e;
         trace->except_ptr = std::current_exception();
      }
      return trace;
   }

   int64_t remove_scheduled_transaction( const generated_transaction_object& gto ) {
      int64_t ram_delta = -(config::billable_size_v<generated_transaction_object> + gto.packed_trx.size());
      resource_limits.add_pending_ram_usage( gto.payer, ram_delta );
      // No need to verify_account_ram_usage since we are only reducing memory

      db.remove( gto );
      return ram_delta;
   }

   bool failure_is_subjective( const fc::exception& e ) const {
      auto code = e.code();
      return    (code == subjective_block_production_exception::code_value)
             || (code == block_net_usage_exceeded::code_value)
             || (code == greylist_net_usage_exceeded::code_value)
             || (code == block_cpu_usage_exceeded::code_value)
             || (code == greylist_cpu_usage_exceeded::code_value)
             || (code == deadline_exception::code_value)
             || (code == leeway_deadline_exception::code_value)
             || (code == actor_whitelist_exception::code_value)
             || (code == actor_blacklist_exception::code_value)
             || (code == contract_whitelist_exception::code_value)
             || (code == contract_blacklist_exception::code_value)
             || (code == action_blacklist_exception::code_value)
             || (code == key_blacklist_exception::code_value)
             || (code == sig_variable_size_limit_exception::code_value);
   }

   bool scheduled_failure_is_subjective( const fc::exception& e ) const {
      auto code = e.code();
      return    (code == tx_cpu_usage_exceeded::code_value)
             || failure_is_subjective(e);
   }

   transaction_trace_ptr push_scheduled_transaction( const transaction_id_type& trxid, fc::time_point deadline, uint32_t billed_cpu_time_us, bool explicit_billed_cpu_time = false ) {
      const auto& idx = db.get_index<generated_transaction_multi_index,by_trx_id>();
      auto itr = idx.find( trxid );
      EOS_ASSERT( itr != idx.end(), unknown_transaction_exception, "unknown transaction" );
      return push_scheduled_transaction( *itr, deadline, billed_cpu_time_us, explicit_billed_cpu_time );
   }

   transaction_trace_ptr push_scheduled_transaction( const generated_transaction_object& gto, fc::time_point deadline, uint32_t billed_cpu_time_us, bool explicit_billed_cpu_time = false )
   { try {
      maybe_session undo_session;
      if ( !self.skip_db_sessions() )
         undo_session = maybe_session(db);

      auto gtrx = generated_transaction(gto);

      // remove the generated transaction object after making a copy
      // this will ensure that anything which affects the GTO multi-index-container will not invalidate
      // data we need to successfully retire this transaction.
      //
      // IF the transaction FAILs in a subjective way, `undo_session` should expire without being squashed
      // resulting in the GTO being restored and available for a future block to retire.
      int64_t trx_removal_ram_delta = remove_scheduled_transaction(gto);

      fc::datastream<const char*> ds( gtrx.packed_trx.data(), gtrx.packed_trx.size() );

      EOS_ASSERT( gtrx.delay_until <= self.pending_block_time(), transaction_exception, "this transaction isn't ready",
                 ("gtrx.delay_until",gtrx.delay_until)("pbt",self.pending_block_time())          );

      signed_transaction dtrx;
      fc::raw::unpack(ds,static_cast<transaction&>(dtrx) );
      transaction_metadata_ptr trx = std::make_shared<transaction_metadata>( dtrx );
      trx->accepted = true;
      trx->scheduled = true;

      transaction_trace_ptr trace;
      if( gtrx.expiration < self.pending_block_time() ) {
         if( intrinsic_log ) {
            intrinsic_log->start_transaction( gtrx.trx_id );
         }
         trace = std::make_shared<transaction_trace>();
         trace->id = gtrx.trx_id;
         trace->block_num = self.head_block_num() + 1;
         trace->block_time = self.pending_block_time();
         trace->producer_block_id = self.pending_producer_block_id();
         trace->scheduled = true;
         trace->receipt = push_receipt( gtrx.trx_id, transaction_receipt::expired, billed_cpu_time_us, 0 ); // expire the transaction
         trace->account_ram_delta = account_delta( gtrx.payer, trx_removal_ram_delta );
         emit( self.accepted_transaction, trx );
         emit( self.applied_transaction, std::tie(trace, dtrx) );
         undo_session.squash();
         return trace;
      }

      auto reset_in_trx_requiring_checks = fc::make_scoped_exit([old_value=in_trx_requiring_checks,this](){
         in_trx_requiring_checks = old_value;
      });
      in_trx_requiring_checks = true;

      uint32_t cpu_time_to_bill_us = billed_cpu_time_us;

<<<<<<< HEAD
      auto abort_transaction_in_intrinsic_log_on_exit = fc::make_scoped_exit(
      [abort_transaction=static_cast<bool>(intrinsic_log), this] {
         if( abort_transaction ) {
            intrinsic_log->abort_transaction();
         }
      });

      if( intrinsic_log ) {
         intrinsic_log->start_transaction( gtrx.trx_id );
      }

      transaction_context trx_context( self, dtrx, gtrx.trx_id );
=======
      transaction_context trx_context( self, dtrx, gtrx.trx_id, timer );
>>>>>>> 9562185f
      trx_context.leeway =  fc::microseconds(0); // avoid stealing cpu resource
      trx_context.deadline = deadline;
      trx_context.explicit_billed_cpu_time = explicit_billed_cpu_time;
      trx_context.billed_cpu_time_us = billed_cpu_time_us;
      trx_context.enforce_whiteblacklist = gtrx.sender.empty() ? true : !sender_avoids_whitelist_blacklist_enforcement( gtrx.sender );
      trace = trx_context.trace;
      try {
         trx_context.init_for_deferred_trx( gtrx.published );

         if( trx_context.enforce_whiteblacklist && pending->_block_status == controller::block_status::incomplete ) {
            flat_set<account_name> actors;
            for( const auto& act : trx_context.trx.actions ) {
               for( const auto& auth : act.authorization ) {
                  actors.insert( auth.actor );
               }
            }
            check_actor_list( actors );
         }

         trx_context.exec();
         trx_context.finalize(); // Automatically rounds up network and CPU usage in trace and bills payers if successful

         auto restore = make_block_restore_point();

         trace->receipt = push_receipt( gtrx.trx_id,
                                        transaction_receipt::executed,
                                        trx_context.billed_cpu_time_us,
                                        trace->net_usage );

         fc::move_append( pending->_block_stage.get<building_block>()._actions, move(trx_context.executed) );

         trace->account_ram_delta = account_delta( gtrx.payer, trx_removal_ram_delta );

         emit( self.accepted_transaction, trx );
         emit( self.applied_transaction, std::tie(trace, dtrx) );

         trx_context.squash();
         undo_session.squash();

         restore.cancel();
         abort_transaction_in_intrinsic_log_on_exit.cancel();

         return trace;
      } catch( const disallowed_transaction_extensions_bad_block_exception& ) {
         throw;
      } catch( const protocol_feature_bad_block_exception& ) {
         throw;
      } catch( const fc::exception& e ) {
         cpu_time_to_bill_us = trx_context.update_billed_cpu_time( fc::time_point::now() );
         trace->error_code = controller::convert_exception_to_error_code( e );
         trace->except = e;
         trace->except_ptr = std::current_exception();
         trace->elapsed = fc::time_point::now() - trx_context.start;
      }
      trx_context.undo();

      // Only subjective OR soft OR hard failure logic below:

      if( gtrx.sender != account_name() && !failure_is_subjective(*trace->except)) {
         // Attempt error handling for the generated transaction.

         auto error_trace = apply_onerror( gtrx, deadline, trx_context.pseudo_start,
                                           cpu_time_to_bill_us, billed_cpu_time_us, explicit_billed_cpu_time,
                                           trx_context.enforce_whiteblacklist );
         error_trace->failed_dtrx_trace = trace;
         trace = error_trace;
         if( !trace->except_ptr ) {
            trace->account_ram_delta = account_delta( gtrx.payer, trx_removal_ram_delta );
            emit( self.accepted_transaction, trx );
            emit( self.applied_transaction, std::tie(trace, dtrx) );
            undo_session.squash();
            abort_transaction_in_intrinsic_log_on_exit.cancel();
            return trace;
         }
         trace->elapsed = fc::time_point::now() - trx_context.start;
      }

      // Only subjective OR hard failure logic below:

      // subjectivity changes based on producing vs validating
      bool subjective  = false;
      if (explicit_billed_cpu_time) {
         subjective = failure_is_subjective(*trace->except);
      } else {
         subjective = scheduled_failure_is_subjective(*trace->except);
      }

      if ( !subjective ) {
         // hard failure logic

         if( !explicit_billed_cpu_time ) {
            auto& rl = self.get_mutable_resource_limits_manager();
            rl.update_account_usage( trx_context.bill_to_accounts, block_timestamp_type(self.pending_block_time()).slot );
            int64_t account_cpu_limit = 0;
            std::tie( std::ignore, account_cpu_limit, std::ignore, std::ignore ) = trx_context.max_bandwidth_billed_accounts_can_pay( true );

            cpu_time_to_bill_us = static_cast<uint32_t>( std::min( std::min( static_cast<int64_t>(cpu_time_to_bill_us),
                                                                             account_cpu_limit                          ),
                                                                   trx_context.initial_objective_duration_limit.count()    ) );
         }

         resource_limits.add_transaction_usage( trx_context.bill_to_accounts, cpu_time_to_bill_us, 0,
                                                block_timestamp_type(self.pending_block_time()).slot ); // Should never fail

         trace->receipt = push_receipt(gtrx.trx_id, transaction_receipt::hard_fail, cpu_time_to_bill_us, 0);
         trace->account_ram_delta = account_delta( gtrx.payer, trx_removal_ram_delta );

         emit( self.accepted_transaction, trx );
         emit( self.applied_transaction, std::tie(trace, dtrx) );

         undo_session.squash();
         abort_transaction_in_intrinsic_log_on_exit.cancel();
      } else {
         emit( self.accepted_transaction, trx );
         emit( self.applied_transaction, std::tie(trace, dtrx) );
      }

      return trace;
   } FC_CAPTURE_AND_RETHROW() } /// push_scheduled_transaction


   /**
    *  Adds the transaction receipt to the pending block and returns it.
    */
   template<typename T>
   const transaction_receipt& push_receipt( const T& trx, transaction_receipt_header::status_enum status,
                                            uint64_t cpu_usage_us, uint64_t net_usage ) {
      uint64_t net_usage_words = net_usage / 8;
      EOS_ASSERT( net_usage_words*8 == net_usage, transaction_exception, "net_usage is not divisible by 8" );
      auto& receipts = pending->_block_stage.get<building_block>()._pending_trx_receipts;
      receipts.emplace_back( trx );
      transaction_receipt& r = receipts.back();
      r.cpu_usage_us         = cpu_usage_us;
      r.net_usage_words      = net_usage_words;
      r.status               = status;
      return r;
   }

   /**
    *  This is the entry point for new transactions to the block state. It will check authorization and
    *  determine whether to execute it now or to delay it. Lastly it inserts a transaction receipt into
    *  the pending block.
    */
   transaction_trace_ptr push_transaction( const transaction_metadata_ptr& trx,
                                           fc::time_point deadline,
                                           uint32_t billed_cpu_time_us,
                                           bool explicit_billed_cpu_time = false )
   {
      EOS_ASSERT(deadline != fc::time_point(), transaction_exception, "deadline cannot be uninitialized");

      transaction_trace_ptr trace;
      try {
         auto start = fc::time_point::now();
         const bool check_auth = !self.skip_auth_check() && !trx->implicit;
         // call recover keys so that trx->sig_cpu_usage is set correctly
         const fc::microseconds sig_cpu_usage =
               check_auth ? std::get<0>( trx->recover_keys( chain_id ) ) : fc::microseconds();
         const std::shared_ptr<flat_set<public_key_type>> recovered_keys =
               check_auth ? std::get<1>( trx->recover_keys( chain_id ) ) : nullptr;
         if( !explicit_billed_cpu_time ) {
            fc::microseconds already_consumed_time( EOS_PERCENT(sig_cpu_usage.count(), conf.sig_cpu_bill_pct) );

            if( start.time_since_epoch() <  already_consumed_time ) {
               start = fc::time_point();
            } else {
               start -= already_consumed_time;
            }
         }

         const signed_transaction& trn = trx->packed_trx()->get_signed_transaction();
<<<<<<< HEAD
         transaction_context trx_context(self, trn, trx->id(), start);

         auto abort_transaction_in_intrinsic_log_on_exit = fc::make_scoped_exit(
         [abort_transaction=static_cast<bool>(intrinsic_log), this] {
            if( abort_transaction ) {
               intrinsic_log->abort_transaction();
            }
         });

         if( intrinsic_log ) {
            intrinsic_log->start_transaction( trx_context.id );
         }

=======
         transaction_context trx_context(self, trn, trx->id(), timer, start);
>>>>>>> 9562185f
         if ((bool)subjective_cpu_leeway && pending->_block_status == controller::block_status::incomplete) {
            trx_context.leeway = *subjective_cpu_leeway;
         }
         trx_context.deadline = deadline;
         trx_context.explicit_billed_cpu_time = explicit_billed_cpu_time;
         trx_context.billed_cpu_time_us = billed_cpu_time_us;
         trace = trx_context.trace;
         try {
            if( trx->implicit ) {
               trx_context.init_for_implicit_trx();
               trx_context.enforce_whiteblacklist = false;
            } else {
               bool skip_recording = replay_head_time && (time_point(trn.expiration) <= *replay_head_time);
               trx_context.init_for_input_trx( trx->packed_trx()->get_unprunable_size(),
                                               trx->packed_trx()->get_prunable_size(),
                                               skip_recording);
            }

            trx_context.delay = fc::seconds(trn.delay_sec);

            if( check_auth ) {
               EOS_ASSERT( recovered_keys, missing_auth_exception, "recovered_keys should never be null" );
               authorization.check_authorization(
                       trn.actions,
                       *recovered_keys,
                       {},
                       trx_context.delay,
                       [&trx_context](){ trx_context.checktime(); },
                       false
               );
            }
            trx_context.exec();
            trx_context.finalize(); // Automatically rounds up network and CPU usage in trace and bills payers if successful

            auto restore = make_block_restore_point();

            if (!trx->implicit) {
               transaction_receipt::status_enum s = (trx_context.delay == fc::seconds(0))
                                                    ? transaction_receipt::executed
                                                    : transaction_receipt::delayed;
               trace->receipt = push_receipt(*trx->packed_trx(), s, trx_context.billed_cpu_time_us, trace->net_usage);
               pending->_block_stage.get<building_block>()._pending_trx_metas.emplace_back(trx);
            } else {
               transaction_receipt_header r;
               r.status = transaction_receipt::executed;
               r.cpu_usage_us = trx_context.billed_cpu_time_us;
               r.net_usage_words = trace->net_usage / 8;
               trace->receipt = r;
            }

            fc::move_append(pending->_block_stage.get<building_block>()._actions, move(trx_context.executed));

            // call the accept signal but only once for this transaction
            if (!trx->accepted) {
               trx->accepted = true;
               emit( self.accepted_transaction, trx);
            }

            emit(self.applied_transaction, std::tie(trace, trn));


            if ( read_mode != db_read_mode::SPECULATIVE && pending->_block_status == controller::block_status::incomplete ) {
               //this may happen automatically in destructor, but I prefere make it more explicit
               trx_context.undo();
            } else {
               restore.cancel();
               abort_transaction_in_intrinsic_log_on_exit.cancel();
               trx_context.squash();
            }

            return trace;
         } catch( const disallowed_transaction_extensions_bad_block_exception& ) {
            throw;
         } catch( const protocol_feature_bad_block_exception& ) {
            throw;
         } catch (const fc::exception& e) {
            trace->error_code = controller::convert_exception_to_error_code( e );
            trace->except = e;
            trace->except_ptr = std::current_exception();
         }

         emit( self.accepted_transaction, trx );
         emit( self.applied_transaction, std::tie(trace, trn) );

         return trace;
      } FC_CAPTURE_AND_RETHROW((trace))
   } /// push_transaction

   void start_block( block_timestamp_type when,
                     uint16_t confirm_block_count,
                     const vector<digest_type>& new_protocol_feature_activations,
                     controller::block_status s,
                     const optional<block_id_type>& producer_block_id )
   {
      EOS_ASSERT( !pending, block_validate_exception, "pending block already exists" );

      auto guard_pending = fc::make_scoped_exit([this, head_block_num=head->block_num](){
         protocol_features.popped_blocks_to( head_block_num );
         pending.reset();
      });

      if (!self.skip_db_sessions(s)) {
         EOS_ASSERT( db.revision() == head->block_num, database_exception, "db revision is not on par with head block",
                     ("db.revision()", db.revision())("controller_head_block", head->block_num)("fork_db_head_block", fork_db.head()->block_num) );

         pending.emplace( maybe_session(db), *head, when, confirm_block_count, new_protocol_feature_activations );
      } else {
         pending.emplace( maybe_session(), *head, when, confirm_block_count, new_protocol_feature_activations );
      }

      if( intrinsic_log ) {
         intrinsic_log->start_block( head->block_num + 1 );
      }

      pending->_block_status = s;
      pending->_producer_block_id = producer_block_id;

      auto& bb = pending->_block_stage.get<building_block>();
      const auto& pbhs = bb._pending_block_header_state;

      // modify state of speculative block only if we are in speculative read mode (otherwise we need clean state for head or read-only modes)
      if ( read_mode == db_read_mode::SPECULATIVE || pending->_block_status != controller::block_status::incomplete )
      {
         const auto& pso = db.get<protocol_state_object>();

         auto num_preactivated_protocol_features = pso.preactivated_protocol_features.size();
         bool handled_all_preactivated_features = (num_preactivated_protocol_features == 0);

         if( new_protocol_feature_activations.size() > 0 ) {
            flat_map<digest_type, bool> activated_protocol_features;
            activated_protocol_features.reserve( std::max( num_preactivated_protocol_features,
                                                           new_protocol_feature_activations.size() ) );
            for( const auto& feature_digest : pso.preactivated_protocol_features ) {
               activated_protocol_features.emplace( feature_digest, false );
            }

            size_t num_preactivated_features_that_have_activated = 0;

            const auto& pfs = protocol_features.get_protocol_feature_set();
            for( const auto& feature_digest : new_protocol_feature_activations ) {
               const auto& f = pfs.get_protocol_feature( feature_digest );

               auto res = activated_protocol_features.emplace( feature_digest, true );
               if( res.second ) {
                  // feature_digest was not preactivated
                  EOS_ASSERT( !f.preactivation_required, protocol_feature_exception,
                              "attempted to activate protocol feature without prior required preactivation: ${digest}",
                              ("digest", feature_digest)
                  );
               } else {
                  EOS_ASSERT( !res.first->second, block_validate_exception,
                              "attempted duplicate activation within a single block: ${digest}",
                              ("digest", feature_digest)
                  );
                  // feature_digest was preactivated
                  res.first->second = true;
                  ++num_preactivated_features_that_have_activated;
               }

               if( f.builtin_feature ) {
                  trigger_activation_handler( *f.builtin_feature );
               }

               protocol_features.activate_feature( feature_digest, pbhs.block_num );

               ++bb._num_new_protocol_features_that_have_activated;
            }

            if( num_preactivated_features_that_have_activated == num_preactivated_protocol_features ) {
               handled_all_preactivated_features = true;
            }
         }

         EOS_ASSERT( handled_all_preactivated_features, block_validate_exception,
                     "There are pre-activated protocol features that were not activated at the start of this block"
         );

         if( new_protocol_feature_activations.size() > 0 ) {
            db.modify( pso, [&]( auto& ps ) {
               ps.preactivated_protocol_features.clear();

               ps.activated_protocol_features.reserve( ps.activated_protocol_features.size()
                                                         + new_protocol_feature_activations.size() );
               for( const auto& feature_digest : new_protocol_feature_activations ) {
                  ps.activated_protocol_features.emplace_back( feature_digest, pbhs.block_num );
               }
            });
         }

         const auto& gpo = db.get<global_property_object>();

         if( gpo.proposed_schedule_block_num.valid() && // if there is a proposed schedule that was proposed in a block ...
             ( *gpo.proposed_schedule_block_num <= pbhs.dpos_irreversible_blocknum ) && // ... that has now become irreversible ...
             pbhs.prev_pending_schedule.schedule.producers.size() == 0 // ... and there was room for a new pending schedule prior to any possible promotion
         )
         {
            // Promote proposed schedule to pending schedule.
            if( !replay_head_time ) {
               ilog( "promoting proposed schedule (set in block ${proposed_num}) to pending; current block: ${n} lib: ${lib} schedule: ${schedule} ",
                     ("proposed_num", *gpo.proposed_schedule_block_num)("n", pbhs.block_num)
                     ("lib", pbhs.dpos_irreversible_blocknum)
                     ("schedule", static_cast<producer_schedule_type>(gpo.proposed_schedule) ) );
            }

            EOS_ASSERT( gpo.proposed_schedule.version == pbhs.active_schedule_version + 1,
                        producer_schedule_exception, "wrong producer schedule version specified" );

            pending->_block_stage.get<building_block>()._new_pending_producer_schedule = gpo.proposed_schedule;
            db.modify( gpo, [&]( auto& gp ) {
               gp.proposed_schedule_block_num = optional<block_num_type>();
               gp.proposed_schedule.clear();
            });
         }

         try {
            auto onbtrx = std::make_shared<transaction_metadata>( get_on_block_transaction() );
            onbtrx->implicit = true;
            auto reset_in_trx_requiring_checks = fc::make_scoped_exit([old_value=in_trx_requiring_checks,this](){
                  in_trx_requiring_checks = old_value;
               });
            in_trx_requiring_checks = true;
            push_transaction( onbtrx, fc::time_point::maximum(), self.get_global_properties().configuration.min_transaction_cpu_usage, true );
         } catch( const boost::interprocess::bad_alloc& e  ) {
            elog( "on block transaction failed due to a bad allocation" );
            throw;
         } catch( const fc::exception& e ) {
            wlog( "on block transaction failed, but shouldn't impact block generation, system contract needs update" );
            edump((e.to_detail_string()));
         } catch( ... ) {
         }

         clear_expired_input_transactions();
         update_producers_authority();
      }

      guard_pending.cancel();
   } /// start_block

   void finalize_block()
   {
      EOS_ASSERT( pending, block_validate_exception, "it is not valid to finalize when there is no pending block");
      EOS_ASSERT( pending->_block_stage.contains<building_block>(), block_validate_exception, "already called finalize_block");

      try {

      if( intrinsic_log ) {
         intrinsic_log->finish_block();
      }

      auto& pbhs = pending->get_pending_block_header_state();

      // Update resource limits:
      resource_limits.process_account_limit_updates();
      const auto& chain_config = self.get_global_properties().configuration;
      uint32_t max_virtual_mult = 1000;
      uint64_t CPU_TARGET = EOS_PERCENT(chain_config.max_block_cpu_usage, chain_config.target_block_cpu_usage_pct);
      resource_limits.set_block_parameters(
         { CPU_TARGET, chain_config.max_block_cpu_usage, config::block_cpu_usage_average_window_ms / config::block_interval_ms, max_virtual_mult, {99, 100}, {1000, 999}},
         {EOS_PERCENT(chain_config.max_block_net_usage, chain_config.target_block_net_usage_pct), chain_config.max_block_net_usage, config::block_size_average_window_ms / config::block_interval_ms, max_virtual_mult, {99, 100}, {1000, 999}}
      );
      resource_limits.process_block_usage(pbhs.block_num);

      auto& bb = pending->_block_stage.get<building_block>();

      // Create (unsigned) block:
      auto block_ptr = std::make_shared<signed_block>( pbhs.make_block_header(
         calculate_trx_merkle(),
         calculate_action_merkle(),
         std::move( bb._new_pending_producer_schedule ),
         std::move( bb._new_protocol_feature_activations )
      ) );

      block_ptr->transactions = std::move( bb._pending_trx_receipts );

      auto id = block_ptr->id();

      // Update TaPoS table:
      create_block_summary( id );

      /*
      ilog( "finalized block ${n} (${id}) at ${t} by ${p} (${signing_key}); schedule_version: ${v} lib: ${lib} #dtrxs: ${ndtrxs} ${np}",
            ("n",pbhs.block_num)
            ("id",id)
            ("t",pbhs.timestamp)
            ("p",pbhs.producer)
            ("signing_key", pbhs.block_signing_key)
            ("v",pbhs.active_schedule_version)
            ("lib",pbhs.dpos_irreversible_blocknum)
            ("ndtrxs",db.get_index<generated_transaction_multi_index,by_trx_id>().size())
            ("np",block_ptr->new_producers)
      );
      */

      pending->_block_stage = assembled_block{
                                 id,
                                 std::move( bb._pending_block_header_state ),
                                 std::move( bb._pending_trx_metas ),
                                 std::move( block_ptr )
                              };
   } FC_CAPTURE_AND_RETHROW() } /// finalize_block

   /**
    * @post regardless of the success of commit block there is no active pending block
    */
   void commit_block( bool add_to_fork_db ) {
      auto reset_pending_on_exit = fc::make_scoped_exit([this]{
         pending.reset();
      });

      try {
         EOS_ASSERT( pending->_block_stage.contains<completed_block>(), block_validate_exception,
                     "cannot call commit_block until pending block is completed" );

         auto bsp = pending->_block_stage.get<completed_block>()._block_state;

         if( add_to_fork_db ) {
            fork_db.add( bsp );
            fork_db.mark_valid( bsp );
            emit( self.accepted_block_header, bsp );
            head = fork_db.head();
            EOS_ASSERT( bsp == head, fork_database_exception, "committed block did not become the new head in fork database");
         }

         if( !replay_head_time && read_mode != db_read_mode::IRREVERSIBLE ) {
            reversible_blocks.create<reversible_block_object>( [&]( auto& ubo ) {
               ubo.blocknum = bsp->block_num;
               ubo.set_block( bsp->block );
            });
         }

         if( add_to_fork_db ) {
            log_irreversible();
         }

         emit( self.accepted_block, bsp );
      } catch (...) {
         // dont bother resetting pending, instead abort the block
         reset_pending_on_exit.cancel();
         abort_block();
         throw;
      }

      // push the state for pending.
      pending->push();
   }

   /**
    *  This method is called from other threads. The controller_impl should outlive those threads.
    *  However, to avoid race conditions, it means that the behavior of this function should not change
    *  after controller_impl construction.

    *  This should not be an issue since the purpose of this function is to ensure all of the protocol features
    *  in the supplied vector are recognized by the software, and the set of recognized protocol features is
    *  determined at startup and cannot be changed without a restart.
    */
   void check_protocol_features( block_timestamp_type timestamp,
                                 const flat_set<digest_type>& currently_activated_protocol_features,
                                 const vector<digest_type>& new_protocol_features )
   {
      const auto& pfs = protocol_features.get_protocol_feature_set();

      for( auto itr = new_protocol_features.begin(); itr != new_protocol_features.end(); ++itr ) {
         const auto& f = *itr;

         auto status = pfs.is_recognized( f, timestamp );
         switch( status ) {
            case protocol_feature_set::recognized_t::unrecognized:
               EOS_THROW( protocol_feature_exception,
                          "protocol feature with digest '${digest}' is unrecognized", ("digest", f) );
            break;
            case protocol_feature_set::recognized_t::disabled:
               EOS_THROW( protocol_feature_exception,
                          "protocol feature with digest '${digest}' is disabled", ("digest", f) );
            break;
            case protocol_feature_set::recognized_t::too_early:
               EOS_THROW( protocol_feature_exception,
                          "${timestamp} is too early for the earliest allowed activation time of the protocol feature with digest '${digest}'", ("digest", f)("timestamp", timestamp) );
            break;
            case protocol_feature_set::recognized_t::ready:
            break;
            default:
               EOS_THROW( protocol_feature_exception, "unexpected recognized_t status" );
            break;
         }

         EOS_ASSERT( currently_activated_protocol_features.find( f ) == currently_activated_protocol_features.end(),
                     protocol_feature_exception,
                     "protocol feature with digest '${digest}' has already been activated",
                     ("digest", f)
         );

         auto dependency_checker = [&currently_activated_protocol_features, &new_protocol_features, &itr]
                                   ( const digest_type& f ) -> bool
         {
            if( currently_activated_protocol_features.find( f ) != currently_activated_protocol_features.end() )
               return true;

            return (std::find( new_protocol_features.begin(), itr, f ) != itr);
         };

         EOS_ASSERT( pfs.validate_dependencies( f, dependency_checker ), protocol_feature_exception,
                     "not all dependencies of protocol feature with digest '${digest}' have been activated",
                     ("digest", f)
         );
      }
   }

   void apply_block( const block_state_ptr& bsp, controller::block_status s )
   { try {
      try {
         const signed_block_ptr& b = bsp->block;
         const auto& new_protocol_feature_activations = bsp->get_new_protocol_feature_activations();

         EOS_ASSERT( b->block_extensions.size() == 0, block_validate_exception, "no supported block extensions" );
         auto producer_block_id = b->id();
         start_block( b->timestamp, b->confirmed, new_protocol_feature_activations, s, producer_block_id);

         std::vector<transaction_metadata_ptr> packed_transactions;
         packed_transactions.reserve( b->transactions.size() );
         for( const auto& receipt : b->transactions ) {
            if( receipt.trx.contains<packed_transaction>()) {
               auto& pt = receipt.trx.get<packed_transaction>();
               auto mtrx = std::make_shared<transaction_metadata>( std::make_shared<packed_transaction>( pt ) );
               if( !self.skip_auth_check() ) {
                  transaction_metadata::start_recover_keys( mtrx, thread_pool.get_executor(), chain_id, microseconds::maximum() );
               }
               packed_transactions.emplace_back( std::move( mtrx ) );
            }
         }

         transaction_trace_ptr trace;

         size_t packed_idx = 0;
         for( const auto& receipt : b->transactions ) {
            const auto& trx_receipts = pending->_block_stage.get<building_block>()._pending_trx_receipts;
            auto num_pending_receipts = trx_receipts.size();
            if( receipt.trx.contains<packed_transaction>() ) {
               trace = push_transaction( packed_transactions.at(packed_idx++), fc::time_point::maximum(), receipt.cpu_usage_us, true );
            } else if( receipt.trx.contains<transaction_id_type>() ) {
               trace = push_scheduled_transaction( receipt.trx.get<transaction_id_type>(), fc::time_point::maximum(), receipt.cpu_usage_us, true );
            } else {
               EOS_ASSERT( false, block_validate_exception, "encountered unexpected receipt type" );
            }

            bool transaction_failed =  trace && trace->except;
            bool transaction_can_fail = receipt.status == transaction_receipt_header::hard_fail && receipt.trx.contains<transaction_id_type>();
            if( transaction_failed && !transaction_can_fail) {
               edump((*trace));
               throw *trace->except;
            }

            EOS_ASSERT( trx_receipts.size() > 0,
                        block_validate_exception, "expected a receipt",
                        ("block", *b)("expected_receipt", receipt)
                      );
            EOS_ASSERT( trx_receipts.size() == num_pending_receipts + 1,
                        block_validate_exception, "expected receipt was not added",
                        ("block", *b)("expected_receipt", receipt)
                      );
            const transaction_receipt_header& r = trx_receipts.back();
            if (!(r == static_cast<const transaction_receipt_header&>(receipt)))
               wdump((b));
            EOS_ASSERT( r == static_cast<const transaction_receipt_header&>(receipt),
                        block_validate_exception, "receipt does not match",
                        ("producer_receipt", receipt)("validator_receipt", trx_receipts.back()) );
         }

         finalize_block();

         auto& ab = pending->_block_stage.get<assembled_block>();

         // this implicitly asserts that all header fields (less the signature) are identical
         EOS_ASSERT( producer_block_id == ab._id, block_validate_exception, "Block ID does not match",
                     ("producer_block_id",producer_block_id)("validator_block_id",ab._id) );

         auto bsp = std::make_shared<block_state>(
                        std::move( ab._pending_block_header_state ),
                        b,
                        std::move( ab._trx_metas ),
                        []( block_timestamp_type timestamp,
                            const flat_set<digest_type>& cur_features,
                            const vector<digest_type>& new_features )
                        {}, // validation of any new protocol features should have already occurred prior to apply_block
                        true // signature should have already been verified (assuming untrusted) prior to apply_block
                    );

         pending->_block_stage = completed_block{ bsp };

         commit_block(false);
         return;
      } catch ( const fc::exception& e ) {
         edump((e.to_detail_string()));
         abort_block();
         throw;
      }
   } FC_CAPTURE_AND_RETHROW() } /// apply_block

   std::future<block_state_ptr> create_block_state_future( const signed_block_ptr& b ) {
      EOS_ASSERT( b, block_validate_exception, "null block" );

      auto id = b->id();

      // no reason for a block_state if fork_db already knows about block
      auto existing = fork_db.get_block( id );
      EOS_ASSERT( !existing, fork_database_exception, "we already know about this block: ${id}", ("id", id) );

      auto prev = fork_db.get_block_header( b->previous );
      EOS_ASSERT( prev, unlinkable_block_exception,
                  "unlinkable block ${id}", ("id", id)("previous", b->previous) );

      return async_thread_pool( thread_pool.get_executor(), [b, prev, control=this]() {
         const bool skip_validate_signee = false;
         return std::make_shared<block_state>(
                        *prev,
                        move( b ),
                        [control]( block_timestamp_type timestamp,
                                   const flat_set<digest_type>& cur_features,
                                   const vector<digest_type>& new_features )
                        { control->check_protocol_features( timestamp, cur_features, new_features ); },
                        skip_validate_signee
         );
      } );
   }

   branch_type push_block( std::future<block_state_ptr>& block_state_future ) {
      controller::block_status s = controller::block_status::complete;
      EOS_ASSERT(!pending, block_validate_exception, "it is not valid to push a block when there is a pending block");

      auto reset_prod_light_validation = fc::make_scoped_exit([old_value=trusted_producer_light_validation, this]() {
         trusted_producer_light_validation = old_value;
      });
      try {
         block_state_ptr bsp = block_state_future.get();
         const auto& b = bsp->block;

         emit( self.pre_accepted_block, b );

         fork_db.add( bsp );

         if (conf.trusted_producers.count(b->producer)) {
            trusted_producer_light_validation = true;
         };

         emit( self.accepted_block_header, bsp );

         if( read_mode != db_read_mode::IRREVERSIBLE ) {
            return maybe_switch_forks( fork_db.pending_head(), s );
         } else {
            log_irreversible();
            return {};
         }

      } FC_LOG_AND_RETHROW( )
   }

   void replay_push_block( const signed_block_ptr& b, controller::block_status s ) {
      self.validate_db_available_size();
      self.validate_reversible_available_size();

      EOS_ASSERT(!pending, block_validate_exception, "it is not valid to push a block when there is a pending block");

      try {
         EOS_ASSERT( b, block_validate_exception, "trying to push empty block" );
         EOS_ASSERT( (s == controller::block_status::irreversible || s == controller::block_status::validated),
                     block_validate_exception, "invalid block status for replay" );
         emit( self.pre_accepted_block, b );
         const bool skip_validate_signee = !conf.force_all_checks;

         auto bsp = std::make_shared<block_state>(
                        *head,
                        b,
                        [this]( block_timestamp_type timestamp,
                                const flat_set<digest_type>& cur_features,
                                const vector<digest_type>& new_features )
                        { check_protocol_features( timestamp, cur_features, new_features ); },
                        skip_validate_signee
         );

         if( s != controller::block_status::irreversible ) {
            fork_db.add( bsp, true );
         }

         emit( self.accepted_block_header, bsp );

         if( s == controller::block_status::irreversible ) {
            apply_block( bsp, s );
            head = bsp;

            // On replay, log_irreversible is not called and so no irreversible_block signal is emittted.
            // So emit it explicitly here.
            emit( self.irreversible_block, bsp );

            if (!self.skip_db_sessions(s)) {
               db.commit(bsp->block_num);
            }

         } else {
            EOS_ASSERT( read_mode != db_read_mode::IRREVERSIBLE, block_validate_exception,
                        "invariant failure: cannot replay reversible blocks while in irreversible mode" );
            maybe_switch_forks( bsp, s );
         }

      } FC_LOG_AND_RETHROW( )
   }

   branch_type maybe_switch_forks( const block_state_ptr& new_head, controller::block_status s ) {
      bool head_changed = true;
      branch_type unapplied_branch;
      if( new_head->header.previous == head->id ) {
         try {
            apply_block( new_head, s );
            fork_db.mark_valid( new_head );
            head = new_head;
         } catch ( const fc::exception& e ) {
            fork_db.remove( new_head->id );
            throw;
         }
      } else if( new_head->id != head->id ) {
         auto old_head = head;
         ilog("switching forks from ${current_head_id} (block number ${current_head_num}) to ${new_head_id} (block number ${new_head_num})",
              ("current_head_id", head->id)("current_head_num", head->block_num)("new_head_id", new_head->id)("new_head_num", new_head->block_num) );
         auto branches = fork_db.fetch_branch_from( new_head->id, head->id );

         if( branches.second.size() > 0 ) {
            for( auto itr = branches.second.begin(); itr != branches.second.end(); ++itr ) {
               pop_block();
            }
            EOS_ASSERT( self.head_block_id() == branches.second.back()->header.previous, fork_database_exception,
                     "loss of sync between fork_db and chainbase during fork switch" ); // _should_ never fail
         }

         for( auto ritr = branches.first.rbegin(); ritr != branches.first.rend(); ++ritr ) {
            optional<fc::exception> except;
            try {
               apply_block( *ritr, (*ritr)->is_valid() ? controller::block_status::validated
                                                       : controller::block_status::complete );
               fork_db.mark_valid( *ritr );
               head = *ritr;
            } catch (const fc::exception& e) {
               except = e;
            }
            if( except ) {
               elog("exception thrown while switching forks ${e}", ("e", except->to_detail_string()));

               // ritr currently points to the block that threw
               // Remove the block that threw and all forks built off it.
               fork_db.remove( (*ritr)->id );

               // pop all blocks from the bad fork
               // ritr base is a forward itr to the last block successfully applied
               auto applied_itr = ritr.base();
               for( auto itr = applied_itr; itr != branches.first.end(); ++itr ) {
                  pop_block();
               }
               EOS_ASSERT( self.head_block_id() == branches.second.back()->header.previous, fork_database_exception,
                           "loss of sync between fork_db and chainbase during fork switch reversal" ); // _should_ never fail

               // re-apply good blocks
               for( auto ritr = branches.second.rbegin(); ritr != branches.second.rend(); ++ritr ) {
                  apply_block( *ritr, controller::block_status::validated /* we previously validated these blocks*/ );
                  head = *ritr;
               }
               throw *except;
            } // end if exception
         } /// end for each block in branch

         unapplied_branch = std::move( branches.second );

         ilog("successfully switched fork to new head ${new_head_id}", ("new_head_id", new_head->id));
      } else {
         head_changed = false;
      }

      if( head_changed )
         log_irreversible();

      return unapplied_branch;
   } /// push_block

   vector<transaction_metadata_ptr> abort_block() {
      vector<transaction_metadata_ptr> applied_trxs;
      if( pending ) {
         if ( read_mode == db_read_mode::SPECULATIVE ) {
            applied_trxs = pending->extract_trx_metas();
         }
         pending.reset();
         protocol_features.popped_blocks_to( head->block_num );

         // intrinsic_log is only supported in replay at the moment and abort_block should not be called during replay.
         // But this is here since intrinsic_log already supports abort_block and it sets things up for the future
         // in case we want to adapt the intrinsic_log to working during regular operation.
         // In that case, we would also need to add support for popping committed blocks from the intrinsic log
         // and call the appropriate function from controller_impl::pop_block().
         if( intrinsic_log ) {
            intrinsic_log->abort_block();
         }
      }
      return applied_trxs;
   }

   checksum256_type calculate_action_merkle() {
      vector<digest_type> action_digests;
      const auto& actions = pending->_block_stage.get<building_block>()._actions;
      action_digests.reserve( actions.size() );
      for( const auto& a : actions )
         action_digests.emplace_back( a.digest() );

      return merkle( move(action_digests) );
   }

   checksum256_type calculate_trx_merkle() {
      vector<digest_type> trx_digests;
      const auto& trxs = pending->_block_stage.get<building_block>()._pending_trx_receipts;
      trx_digests.reserve( trxs.size() );
      for( const auto& a : trxs )
         trx_digests.emplace_back( a.digest() );

      return merkle( move(trx_digests) );
   }

   void update_producers_authority() {
      const auto& producers = pending->get_pending_block_header_state().active_schedule.producers;

      auto update_permission = [&]( auto& permission, auto threshold ) {
         auto auth = authority( threshold, {}, {});
         for( auto& p : producers ) {
            auth.accounts.push_back({{p.producer_name, config::active_name}, 1});
         }

         if( static_cast<authority>(permission.auth) != auth ) { // TODO: use a more efficient way to check that authority has not changed
            db.modify(permission, [&]( auto& po ) {
               po.auth = auth;
            });
         }
      };

      uint32_t num_producers = producers.size();
      auto calculate_threshold = [=]( uint32_t numerator, uint32_t denominator ) {
         return ( (num_producers * numerator) / denominator ) + 1;
      };

      update_permission( authorization.get_permission({config::producers_account_name,
                                                       config::active_name}),
                         calculate_threshold( 2, 3 ) /* more than two-thirds */                      );

      update_permission( authorization.get_permission({config::producers_account_name,
                                                       config::majority_producers_permission_name}),
                         calculate_threshold( 1, 2 ) /* more than one-half */                        );

      update_permission( authorization.get_permission({config::producers_account_name,
                                                       config::minority_producers_permission_name}),
                         calculate_threshold( 1, 3 ) /* more than one-third */                       );

      //TODO: Add tests
   }

   void create_block_summary(const block_id_type& id) {
      auto block_num = block_header::num_from_id(id);
      auto sid = block_num & 0xffff;
      db.modify( db.get<block_summary_object,by_id>(sid), [&](block_summary_object& bso ) {
          bso.block_id = id;
      });
   }


   void clear_expired_input_transactions() {
      //Look for expired transactions in the deduplication list, and remove them.
      auto& transaction_idx = db.get_mutable_index<transaction_multi_index>();
      const auto& dedupe_index = transaction_idx.indices().get<by_expiration>();
      auto now = self.pending_block_time();
      while( (!dedupe_index.empty()) && ( now > fc::time_point(dedupe_index.begin()->expiration) ) ) {
         transaction_idx.remove(*dedupe_index.begin());
      }
   }

   bool sender_avoids_whitelist_blacklist_enforcement( account_name sender )const {
      if( conf.sender_bypass_whiteblacklist.size() > 0 &&
          ( conf.sender_bypass_whiteblacklist.find( sender ) != conf.sender_bypass_whiteblacklist.end() ) )
      {
         return true;
      }

      return false;
   }

   void check_actor_list( const flat_set<account_name>& actors )const {
      if( actors.size() == 0 ) return;

      if( conf.actor_whitelist.size() > 0 ) {
         // throw if actors is not a subset of whitelist
         const auto& whitelist = conf.actor_whitelist;
         bool is_subset = true;

         // quick extents check, then brute force the check actors
         if (*actors.cbegin() >= *whitelist.cbegin() && *actors.crbegin() <= *whitelist.crbegin() ) {
            auto lower_bound = whitelist.cbegin();
            for (const auto& actor: actors) {
               lower_bound = std::lower_bound(lower_bound, whitelist.cend(), actor);

               // if the actor is not found, this is not a subset
               if (lower_bound == whitelist.cend() || *lower_bound != actor ) {
                  is_subset = false;
                  break;
               }

               // if the actor was found, we are guaranteed that other actors are either not present in the whitelist
               // or will be present in the range defined as [next actor,end)
               lower_bound = std::next(lower_bound);
            }
         } else {
            is_subset = false;
         }

         // helper lambda to lazily calculate the actors for error messaging
         static auto generate_missing_actors = [](const flat_set<account_name>& actors, const flat_set<account_name>& whitelist) -> vector<account_name> {
            vector<account_name> excluded;
            excluded.reserve( actors.size() );
            set_difference( actors.begin(), actors.end(),
                            whitelist.begin(), whitelist.end(),
                            std::back_inserter(excluded) );
            return excluded;
         };

         EOS_ASSERT( is_subset,  actor_whitelist_exception,
                     "authorizing actor(s) in transaction are not on the actor whitelist: ${actors}",
                     ("actors", generate_missing_actors(actors, whitelist))
                   );
      } else if( conf.actor_blacklist.size() > 0 ) {
         // throw if actors intersects blacklist
         const auto& blacklist = conf.actor_blacklist;
         bool intersects = false;

         // quick extents check then brute force check actors
         if( *actors.cbegin() <= *blacklist.crbegin() && *actors.crbegin() >= *blacklist.cbegin() ) {
            auto lower_bound = blacklist.cbegin();
            for (const auto& actor: actors) {
               lower_bound = std::lower_bound(lower_bound, blacklist.cend(), actor);

               // if the lower bound in the blacklist is at the end, all other actors are guaranteed to
               // not exist in the blacklist
               if (lower_bound == blacklist.cend()) {
                  break;
               }

               // if the lower bound of an actor IS the actor, then we have an intersection
               if (*lower_bound == actor) {
                  intersects = true;
                  break;
               }
            }
         }

         // helper lambda to lazily calculate the actors for error messaging
         static auto generate_blacklisted_actors = [](const flat_set<account_name>& actors, const flat_set<account_name>& blacklist) -> vector<account_name> {
            vector<account_name> blacklisted;
            blacklisted.reserve( actors.size() );
            set_intersection( actors.begin(), actors.end(),
                              blacklist.begin(), blacklist.end(),
                              std::back_inserter(blacklisted)
                            );
            return blacklisted;
         };

         EOS_ASSERT( !intersects, actor_blacklist_exception,
                     "authorizing actor(s) in transaction are on the actor blacklist: ${actors}",
                     ("actors", generate_blacklisted_actors(actors, blacklist))
                   );
      }
   }

   void check_contract_list( account_name code )const {
      if( conf.contract_whitelist.size() > 0 ) {
         EOS_ASSERT( conf.contract_whitelist.find( code ) != conf.contract_whitelist.end(),
                     contract_whitelist_exception,
                     "account '${code}' is not on the contract whitelist", ("code", code)
                   );
      } else if( conf.contract_blacklist.size() > 0 ) {
         EOS_ASSERT( conf.contract_blacklist.find( code ) == conf.contract_blacklist.end(),
                     contract_blacklist_exception,
                     "account '${code}' is on the contract blacklist", ("code", code)
                   );
      }
   }

   void check_action_list( account_name code, action_name action )const {
      if( conf.action_blacklist.size() > 0 ) {
         EOS_ASSERT( conf.action_blacklist.find( std::make_pair(code, action) ) == conf.action_blacklist.end(),
                     action_blacklist_exception,
                     "action '${code}::${action}' is on the action blacklist",
                     ("code", code)("action", action)
                   );
      }
   }

   void check_key_list( const public_key_type& key )const {
      if( conf.key_blacklist.size() > 0 ) {
         EOS_ASSERT( conf.key_blacklist.find( key ) == conf.key_blacklist.end(),
                     key_blacklist_exception,
                     "public key '${key}' is on the key blacklist",
                     ("key", key)
                   );
      }
   }

   /*
   bool should_check_tapos()const { return true; }

   void validate_tapos( const transaction& trx )const {
      if( !should_check_tapos() ) return;

      const auto& tapos_block_summary = db.get<block_summary_object>((uint16_t)trx.ref_block_num);

      //Verify TaPoS block summary has correct ID prefix, and that this block's time is not past the expiration
      EOS_ASSERT(trx.verify_reference_block(tapos_block_summary.block_id), invalid_ref_block_exception,
                 "Transaction's reference block did not match. Is this transaction from a different fork?",
                 ("tapos_summary", tapos_block_summary));
   }
   */


   /**
    *  At the start of each block we notify the system contract with a transaction that passes in
    *  the block header of the prior block (which is currently our head block)
    */
   signed_transaction get_on_block_transaction()
   {
      action on_block_act;
      on_block_act.account = config::system_account_name;
      on_block_act.name = N(onblock);
      on_block_act.authorization = vector<permission_level>{{config::system_account_name, config::active_name}};
      on_block_act.data = fc::raw::pack(self.head_block_header());

      signed_transaction trx;
      trx.actions.emplace_back(std::move(on_block_act));
      if( self.is_builtin_activated( builtin_protocol_feature_t::no_duplicate_deferred_id ) ) {
         trx.expiration = time_point_sec();
         trx.ref_block_num = 0;
         trx.ref_block_prefix = 0;
      } else {
         trx.expiration = self.pending_block_time() + fc::microseconds(999'999); // Round up to nearest second to avoid appearing expired
         trx.set_reference_block( self.head_block_id() );
      }
      return trx;
   }

}; /// controller_impl

const resource_limits_manager&   controller::get_resource_limits_manager()const
{
   return my->resource_limits;
}
resource_limits_manager&         controller::get_mutable_resource_limits_manager()
{
   return my->resource_limits;
}

const authorization_manager&   controller::get_authorization_manager()const
{
   return my->authorization;
}
authorization_manager&         controller::get_mutable_authorization_manager()
{
   return my->authorization;
}

const protocol_feature_manager& controller::get_protocol_feature_manager()const
{
   return my->protocol_features;
}

optional<intrinsic_debug_log>&  controller::get_intrinsic_debug_log()
{
   return my->intrinsic_log;
}

controller::controller( const controller::config& cfg )
:my( new controller_impl( cfg, *this, protocol_feature_set{} ) )
{
}

controller::controller( const config& cfg, protocol_feature_set&& pfs )
:my( new controller_impl( cfg, *this, std::move(pfs) ) )
{
}

controller::~controller() {
   my->abort_block();
   /* Shouldn't be needed anymore.
   //close fork_db here, because it can generate "irreversible" signal to this controller,
   //in case if read-mode == IRREVERSIBLE, we will apply latest irreversible block
   //for that we need 'my' to be valid pointer pointing to valid controller_impl.
   my->fork_db.close();
   */
}

void controller::add_indices() {
   my->add_indices();
}

void controller::startup( std::function<bool()> shutdown, const snapshot_reader_ptr& snapshot ) {
   if( snapshot ) {
      ilog( "Starting initialization from snapshot, this may take a significant amount of time" );
   }
   try {
      my->init(shutdown, snapshot);
   } catch (boost::interprocess::bad_alloc& e) {
      if ( snapshot )
         elog( "db storage not configured to have enough storage for the provided snapshot, please increase and retry snapshot" );
      throw e;
   }
   if( snapshot ) {
      ilog( "Finished initialization from snapshot" );
   }
}

const chainbase::database& controller::db()const { return my->db; }

chainbase::database& controller::mutable_db()const { return my->db; }

const fork_database& controller::fork_db()const { return my->fork_db; }

void controller::preactivate_feature( const digest_type& feature_digest ) {
   const auto& pfs = my->protocol_features.get_protocol_feature_set();
   auto cur_time = pending_block_time();

   auto status = pfs.is_recognized( feature_digest, cur_time );
   switch( status ) {
      case protocol_feature_set::recognized_t::unrecognized:
         if( is_producing_block() ) {
            EOS_THROW( subjective_block_production_exception,
                       "protocol feature with digest '${digest}' is unrecognized", ("digest", feature_digest) );
         } else {
            EOS_THROW( protocol_feature_bad_block_exception,
                       "protocol feature with digest '${digest}' is unrecognized", ("digest", feature_digest) );
         }
      break;
      case protocol_feature_set::recognized_t::disabled:
         if( is_producing_block() ) {
            EOS_THROW( subjective_block_production_exception,
                       "protocol feature with digest '${digest}' is disabled", ("digest", feature_digest) );
         } else {
            EOS_THROW( protocol_feature_bad_block_exception,
                       "protocol feature with digest '${digest}' is disabled", ("digest", feature_digest) );
         }
      break;
      case protocol_feature_set::recognized_t::too_early:
         if( is_producing_block() ) {
            EOS_THROW( subjective_block_production_exception,
                       "${timestamp} is too early for the earliest allowed activation time of the protocol feature with digest '${digest}'", ("digest", feature_digest)("timestamp", cur_time) );
         } else {
            EOS_THROW( protocol_feature_bad_block_exception,
                       "${timestamp} is too early for the earliest allowed activation time of the protocol feature with digest '${digest}'", ("digest", feature_digest)("timestamp", cur_time) );
         }
      break;
      case protocol_feature_set::recognized_t::ready:
      break;
      default:
         if( is_producing_block() ) {
            EOS_THROW( subjective_block_production_exception, "unexpected recognized_t status" );
         } else {
            EOS_THROW( protocol_feature_bad_block_exception, "unexpected recognized_t status" );
         }
      break;
   }

   // The above failures depend on subjective information.
   // Because of deferred transactions, this complicates things considerably.

   // If producing a block, we throw a subjective failure if the feature is not properly recognized in order
   // to try to avoid retiring into a block a deferred transacton driven by subjective information.

   // But it is still possible for a producer to retire a deferred transaction that deals with this subjective
   // information. If they recognized the feature, they would retire it successfully, but a validator that
   // does not recognize the feature should reject the entire block (not just fail the deferred transaction).
   // Even if they don't recognize the feature, the producer could change their nodeos code to treat it like an
   // objective failure thus leading the deferred transaction to retire with soft_fail or hard_fail.
   // In this case, validators that don't recognize the feature would reject the whole block immediately, and
   // validators that do recognize the feature would likely lead to a different retire status which would
   // ultimately cause a validation failure and thus rejection of the block.
   // In either case, it results in rejection of the block which is the desired behavior in this scenario.

   // If the feature is properly recognized by producer and validator, we have dealt with the subjectivity and
   // now only consider the remaining failure modes which are deterministic and objective.
   // Thus the exceptions that can be thrown below can be regular objective exceptions
   // that do not cause immediate rejection of the block.

   EOS_ASSERT( !is_protocol_feature_activated( feature_digest ),
               protocol_feature_exception,
               "protocol feature with digest '${digest}' is already activated",
               ("digest", feature_digest)
   );

   const auto& pso = my->db.get<protocol_state_object>();

   EOS_ASSERT( std::find( pso.preactivated_protocol_features.begin(),
                          pso.preactivated_protocol_features.end(),
                          feature_digest
               ) == pso.preactivated_protocol_features.end(),
               protocol_feature_exception,
               "protocol feature with digest '${digest}' is already pre-activated",
               ("digest", feature_digest)
   );

   auto dependency_checker = [&]( const digest_type& d ) -> bool
   {
      if( is_protocol_feature_activated( d ) ) return true;

      return ( std::find( pso.preactivated_protocol_features.begin(),
                          pso.preactivated_protocol_features.end(),
                          d ) != pso.preactivated_protocol_features.end() );
   };

   EOS_ASSERT( pfs.validate_dependencies( feature_digest, dependency_checker ),
               protocol_feature_exception,
               "not all dependencies of protocol feature with digest '${digest}' have been activated or pre-activated",
               ("digest", feature_digest)
   );

   my->db.modify( pso, [&]( auto& ps ) {
      ps.preactivated_protocol_features.push_back( feature_digest );
   } );
}

vector<digest_type> controller::get_preactivated_protocol_features()const {
   const auto& pso = my->db.get<protocol_state_object>();

   if( pso.preactivated_protocol_features.size() == 0 ) return {};

   vector<digest_type> preactivated_protocol_features;

   for( const auto& f : pso.preactivated_protocol_features ) {
      preactivated_protocol_features.emplace_back( f );
   }

   return preactivated_protocol_features;
}

void controller::validate_protocol_features( const vector<digest_type>& features_to_activate )const {
   my->check_protocol_features( my->head->header.timestamp,
                                my->head->activated_protocol_features->protocol_features,
                                features_to_activate );
}

void controller::start_block( block_timestamp_type when, uint16_t confirm_block_count )
{
   validate_db_available_size();

   EOS_ASSERT( !my->pending, block_validate_exception, "pending block already exists" );

   vector<digest_type> new_protocol_feature_activations;

   const auto& pso = my->db.get<protocol_state_object>();
   if( pso.preactivated_protocol_features.size() > 0 ) {
      for( const auto& f : pso.preactivated_protocol_features ) {
         new_protocol_feature_activations.emplace_back( f );
      }
   }

   if( new_protocol_feature_activations.size() > 0 ) {
      validate_protocol_features( new_protocol_feature_activations );
   }

   my->start_block( when, confirm_block_count, new_protocol_feature_activations,
                    block_status::incomplete, optional<block_id_type>() );
}

void controller::start_block( block_timestamp_type when,
                              uint16_t confirm_block_count,
                              const vector<digest_type>& new_protocol_feature_activations )
{
   validate_db_available_size();

   if( new_protocol_feature_activations.size() > 0 ) {
      validate_protocol_features( new_protocol_feature_activations );
   }

   my->start_block( when, confirm_block_count, new_protocol_feature_activations,
                    block_status::incomplete, optional<block_id_type>() );
}

block_state_ptr controller::finalize_block( const std::function<signature_type( const digest_type& )>& signer_callback ) {
   validate_db_available_size();

   my->finalize_block();

   auto& ab = my->pending->_block_stage.get<assembled_block>();

   auto bsp = std::make_shared<block_state>(
                  std::move( ab._pending_block_header_state ),
                  std::move( ab._unsigned_block ),
                  std::move( ab._trx_metas ),
                  []( block_timestamp_type timestamp,
                      const flat_set<digest_type>& cur_features,
                      const vector<digest_type>& new_features )
                  {},
                  signer_callback
              );

   my->pending->_block_stage = completed_block{ bsp };

   return bsp;
}

void controller::commit_block() {
   validate_db_available_size();
   validate_reversible_available_size();
   my->commit_block(true);
}

vector<transaction_metadata_ptr> controller::abort_block() {
   return my->abort_block();
}

boost::asio::io_context& controller::get_thread_pool() {
   return my->thread_pool.get_executor();
}

std::future<block_state_ptr> controller::create_block_state_future( const signed_block_ptr& b ) {
   return my->create_block_state_future( b );
}

branch_type controller::push_block( std::future<block_state_ptr>& block_state_future ) {
   validate_db_available_size();
   validate_reversible_available_size();
   return my->push_block( block_state_future );
}

transaction_trace_ptr controller::push_transaction( const transaction_metadata_ptr& trx, fc::time_point deadline, uint32_t billed_cpu_time_us ) {
   validate_db_available_size();
   EOS_ASSERT( get_read_mode() != chain::db_read_mode::READ_ONLY, transaction_type_exception, "push transaction not allowed in read-only mode" );
   EOS_ASSERT( trx && !trx->implicit && !trx->scheduled, transaction_type_exception, "Implicit/Scheduled transaction not allowed" );
   return my->push_transaction(trx, deadline, billed_cpu_time_us, billed_cpu_time_us > 0 );
}

transaction_trace_ptr controller::push_scheduled_transaction( const transaction_id_type& trxid, fc::time_point deadline, uint32_t billed_cpu_time_us )
{
   validate_db_available_size();
   return my->push_scheduled_transaction( trxid, deadline, billed_cpu_time_us, billed_cpu_time_us > 0 );
}

const flat_set<account_name>& controller::get_actor_whitelist() const {
   return my->conf.actor_whitelist;
}
const flat_set<account_name>& controller::get_actor_blacklist() const {
   return my->conf.actor_blacklist;
}
const flat_set<account_name>& controller::get_contract_whitelist() const {
   return my->conf.contract_whitelist;
}
const flat_set<account_name>& controller::get_contract_blacklist() const {
   return my->conf.contract_blacklist;
}
const flat_set< pair<account_name, action_name> >& controller::get_action_blacklist() const {
   return my->conf.action_blacklist;
}
const flat_set<public_key_type>& controller::get_key_blacklist() const {
   return my->conf.key_blacklist;
}

void controller::set_actor_whitelist( const flat_set<account_name>& new_actor_whitelist ) {
   my->conf.actor_whitelist = new_actor_whitelist;
}
void controller::set_actor_blacklist( const flat_set<account_name>& new_actor_blacklist ) {
   my->conf.actor_blacklist = new_actor_blacklist;
}
void controller::set_contract_whitelist( const flat_set<account_name>& new_contract_whitelist ) {
   my->conf.contract_whitelist = new_contract_whitelist;
}
void controller::set_contract_blacklist( const flat_set<account_name>& new_contract_blacklist ) {
   my->conf.contract_blacklist = new_contract_blacklist;
}
void controller::set_action_blacklist( const flat_set< pair<account_name, action_name> >& new_action_blacklist ) {
   for (auto& act: new_action_blacklist) {
      EOS_ASSERT(act.first != account_name(), name_type_exception, "Action blacklist - contract name should not be empty");
      EOS_ASSERT(act.second != action_name(), action_type_exception, "Action blacklist - action name should not be empty");
   }
   my->conf.action_blacklist = new_action_blacklist;
}
void controller::set_key_blacklist( const flat_set<public_key_type>& new_key_blacklist ) {
   my->conf.key_blacklist = new_key_blacklist;
}

uint32_t controller::head_block_num()const {
   return my->head->block_num;
}
time_point controller::head_block_time()const {
   return my->head->header.timestamp;
}
block_id_type controller::head_block_id()const {
   return my->head->id;
}
account_name  controller::head_block_producer()const {
   return my->head->header.producer;
}
const block_header& controller::head_block_header()const {
   return my->head->header;
}
block_state_ptr controller::head_block_state()const {
   return my->head;
}

uint32_t controller::fork_db_head_block_num()const {
   return my->fork_db.head()->block_num;
}

block_id_type controller::fork_db_head_block_id()const {
   return my->fork_db.head()->id;
}

time_point controller::fork_db_head_block_time()const {
   return my->fork_db.head()->header.timestamp;
}

account_name  controller::fork_db_head_block_producer()const {
   return my->fork_db.head()->header.producer;
}

uint32_t controller::fork_db_pending_head_block_num()const {
   return my->fork_db.pending_head()->block_num;
}

block_id_type controller::fork_db_pending_head_block_id()const {
   return my->fork_db.pending_head()->id;
}

time_point controller::fork_db_pending_head_block_time()const {
   return my->fork_db.pending_head()->header.timestamp;
}

account_name  controller::fork_db_pending_head_block_producer()const {
   return my->fork_db.pending_head()->header.producer;
}

time_point controller::pending_block_time()const {
   EOS_ASSERT( my->pending, block_validate_exception, "no pending block" );

   if( my->pending->_block_stage.contains<completed_block>() )
      return my->pending->_block_stage.get<completed_block>()._block_state->header.timestamp;

   return my->pending->get_pending_block_header_state().timestamp;
}

account_name controller::pending_block_producer()const {
   EOS_ASSERT( my->pending, block_validate_exception, "no pending block" );

   if( my->pending->_block_stage.contains<completed_block>() )
      return my->pending->_block_stage.get<completed_block>()._block_state->header.producer;

   return my->pending->get_pending_block_header_state().producer;
}

public_key_type controller::pending_block_signing_key()const {
   EOS_ASSERT( my->pending, block_validate_exception, "no pending block" );

   if( my->pending->_block_stage.contains<completed_block>() )
      return my->pending->_block_stage.get<completed_block>()._block_state->block_signing_key;

   return my->pending->get_pending_block_header_state().block_signing_key;
}

optional<block_id_type> controller::pending_producer_block_id()const {
   EOS_ASSERT( my->pending, block_validate_exception, "no pending block" );
   return my->pending->_producer_block_id;
}

const vector<transaction_receipt>& controller::get_pending_trx_receipts()const {
   EOS_ASSERT( my->pending, block_validate_exception, "no pending block" );
   return my->pending->get_trx_receipts();
}

uint32_t controller::last_irreversible_block_num() const {
   return my->fork_db.root()->block_num;
}

block_id_type controller::last_irreversible_block_id() const {
   auto lib_num = last_irreversible_block_num();
   const auto& tapos_block_summary = db().get<block_summary_object>((uint16_t)lib_num);

   if( block_header::num_from_id(tapos_block_summary.block_id) == lib_num )
      return tapos_block_summary.block_id;

   auto signed_blk = my->blog.read_block_by_num( lib_num );

   EOS_ASSERT( BOOST_LIKELY( signed_blk != nullptr ), unknown_block_exception,
               "Could not find block: ${block}", ("block", lib_num) );

   return signed_blk->id();
}

const dynamic_global_property_object& controller::get_dynamic_global_properties()const {
  return my->db.get<dynamic_global_property_object>();
}
const global_property_object& controller::get_global_properties()const {
  return my->db.get<global_property_object>();
}

signed_block_ptr controller::fetch_block_by_id( block_id_type id )const {
   auto state = my->fork_db.get_block(id);
   if( state && state->block ) return state->block;
   auto bptr = fetch_block_by_number( block_header::num_from_id(id) );
   if( bptr && bptr->id() == id ) return bptr;
   return signed_block_ptr();
}

signed_block_ptr controller::fetch_block_by_number( uint32_t block_num )const  { try {
   auto blk_state = fetch_block_state_by_number( block_num );
   if( blk_state ) {
      return blk_state->block;
   }

   return my->blog.read_block_by_num(block_num);
} FC_CAPTURE_AND_RETHROW( (block_num) ) }

block_state_ptr controller::fetch_block_state_by_id( block_id_type id )const {
   auto state = my->fork_db.get_block(id);
   return state;
}

block_state_ptr controller::fetch_block_state_by_number( uint32_t block_num )const  { try {
   const auto& rev_blocks = my->reversible_blocks.get_index<reversible_block_index,by_num>();
   auto objitr = rev_blocks.find(block_num);

   if( objitr == rev_blocks.end() ) {
      if( my->read_mode == db_read_mode::IRREVERSIBLE ) {
         return my->fork_db.search_on_branch( my->fork_db.pending_head()->id, block_num );
      } else {
         return block_state_ptr();
      }
   }

   return my->fork_db.get_block( objitr->get_block_id() );
} FC_CAPTURE_AND_RETHROW( (block_num) ) }

block_id_type controller::get_block_id_for_num( uint32_t block_num )const { try {
   const auto& blog_head = my->blog.head();

   bool find_in_blog = (blog_head && block_num <= blog_head->block_num());

   if( !find_in_blog ) {
      if( my->read_mode != db_read_mode::IRREVERSIBLE ) {
         const auto& rev_blocks = my->reversible_blocks.get_index<reversible_block_index,by_num>();
         auto objitr = rev_blocks.find(block_num);
         if( objitr != rev_blocks.end() ) {
            return objitr->get_block_id();
         }
      } else {
         auto bsp = my->fork_db.search_on_branch( my->fork_db.pending_head()->id, block_num );

         if( bsp ) return bsp->id;
      }
   }

   auto signed_blk = my->blog.read_block_by_num(block_num);

   EOS_ASSERT( BOOST_LIKELY( signed_blk != nullptr ), unknown_block_exception,
               "Could not find block: ${block}", ("block", block_num) );

   return signed_blk->id();
} FC_CAPTURE_AND_RETHROW( (block_num) ) }

sha256 controller::calculate_integrity_hash()const { try {
   return my->calculate_integrity_hash();
} FC_LOG_AND_RETHROW() }

void controller::write_snapshot( const snapshot_writer_ptr& snapshot ) const {
   EOS_ASSERT( !my->pending, block_validate_exception, "cannot take a consistent snapshot with a pending block" );
   return my->add_to_snapshot(snapshot);
}

int64_t controller::set_proposed_producers( vector<producer_key> producers ) {
   const auto& gpo = get_global_properties();
   auto cur_block_num = head_block_num() + 1;

   if( producers.size() == 0 && is_builtin_activated( builtin_protocol_feature_t::disallow_empty_producer_schedule ) ) {
      return -1;
   }

   if( gpo.proposed_schedule_block_num.valid() ) {
      if( *gpo.proposed_schedule_block_num != cur_block_num )
         return -1; // there is already a proposed schedule set in a previous block, wait for it to become pending

      if( std::equal( producers.begin(), producers.end(),
                      gpo.proposed_schedule.producers.begin(), gpo.proposed_schedule.producers.end() ) )
         return -1; // the proposed producer schedule does not change
   }

   producer_schedule_type sch;

   decltype(sch.producers.cend()) end;
   decltype(end)                  begin;

   const auto& pending_sch = pending_producers();

   if( pending_sch.producers.size() == 0 ) {
      const auto& active_sch = active_producers();
      begin = active_sch.producers.begin();
      end   = active_sch.producers.end();
      sch.version = active_sch.version + 1;
   } else {
      begin = pending_sch.producers.begin();
      end   = pending_sch.producers.end();
      sch.version = pending_sch.version + 1;
   }

   if( std::equal( producers.begin(), producers.end(), begin, end ) )
      return -1; // the producer schedule would not change

   sch.producers = std::move(producers);

   int64_t version = sch.version;

   ilog( "proposed producer schedule with version ${v}", ("v", version) );

   my->db.modify( gpo, [&]( auto& gp ) {
      gp.proposed_schedule_block_num = cur_block_num;
      gp.proposed_schedule = std::move(sch);
   });
   return version;
}

const producer_schedule_type&    controller::active_producers()const {
   if( !(my->pending) )
      return  my->head->active_schedule;

   if( my->pending->_block_stage.contains<completed_block>() )
      return my->pending->_block_stage.get<completed_block>()._block_state->active_schedule;

   return my->pending->get_pending_block_header_state().active_schedule;
}

const producer_schedule_type&    controller::pending_producers()const {
   if( !(my->pending) )
      return  my->head->pending_schedule.schedule;

   if( my->pending->_block_stage.contains<completed_block>() )
      return my->pending->_block_stage.get<completed_block>()._block_state->pending_schedule.schedule;

   if( my->pending->_block_stage.contains<assembled_block>() ) {
      const auto& np = my->pending->_block_stage.get<assembled_block>()._unsigned_block->new_producers;
      if( np )
         return *np;
   }

   const auto& bb = my->pending->_block_stage.get<building_block>();

   if( bb._new_pending_producer_schedule )
      return *bb._new_pending_producer_schedule;

   return bb._pending_block_header_state.prev_pending_schedule.schedule;
}

optional<producer_schedule_type> controller::proposed_producers()const {
   const auto& gpo = get_global_properties();
   if( !gpo.proposed_schedule_block_num.valid() )
      return optional<producer_schedule_type>();

   return gpo.proposed_schedule;
}

bool controller::light_validation_allowed(bool replay_opts_disabled_by_policy) const {
   if (!my->pending || my->in_trx_requiring_checks) {
      return false;
   }

   const auto pb_status = my->pending->_block_status;

   // in a pending irreversible or previously validated block and we have forcing all checks
   const bool consider_skipping_on_replay = (pb_status == block_status::irreversible || pb_status == block_status::validated) && !replay_opts_disabled_by_policy;

   // OR in a signed block and in light validation mode
   const bool consider_skipping_on_validate = (pb_status == block_status::complete &&
         (my->conf.block_validation_mode == validation_mode::LIGHT || my->trusted_producer_light_validation));

   return consider_skipping_on_replay || consider_skipping_on_validate;
}


bool controller::skip_auth_check() const {
   return light_validation_allowed(my->conf.force_all_checks);
}

bool controller::skip_db_sessions( block_status bs ) const {
   bool consider_skipping = bs == block_status::irreversible;
   return consider_skipping
      && !my->conf.disable_replay_opts
      && !my->in_trx_requiring_checks;
}

bool controller::skip_db_sessions( ) const {
   if (my->pending) {
      return skip_db_sessions(my->pending->_block_status);
   } else {
      return false;
   }
}

bool controller::skip_trx_checks() const {
   return light_validation_allowed(my->conf.disable_replay_opts);
}

bool controller::contracts_console()const {
   return my->conf.contracts_console;
}

chain_id_type controller::get_chain_id()const {
   return my->chain_id;
}

db_read_mode controller::get_read_mode()const {
   return my->read_mode;
}

validation_mode controller::get_validation_mode()const {
   return my->conf.block_validation_mode;
}

const apply_handler* controller::find_apply_handler( account_name receiver, account_name scope, action_name act ) const
{
   auto native_handler_scope = my->apply_handlers.find( receiver );
   if( native_handler_scope != my->apply_handlers.end() ) {
      auto handler = native_handler_scope->second.find( make_pair( scope, act ) );
      if( handler != native_handler_scope->second.end() )
         return &handler->second;
   }
   return nullptr;
}
wasm_interface& controller::get_wasm_interface() {
   return my->wasmif;
}

const account_object& controller::get_account( account_name name )const
{ try {
   return my->db.get<account_object, by_name>(name);
} FC_CAPTURE_AND_RETHROW( (name) ) }

bool controller::sender_avoids_whitelist_blacklist_enforcement( account_name sender )const {
   return my->sender_avoids_whitelist_blacklist_enforcement( sender );
}

void controller::check_actor_list( const flat_set<account_name>& actors )const {
   my->check_actor_list( actors );
}

void controller::check_contract_list( account_name code )const {
   my->check_contract_list( code );
}

void controller::check_action_list( account_name code, action_name action )const {
   my->check_action_list( code, action );
}

void controller::check_key_list( const public_key_type& key )const {
   my->check_key_list( key );
}

bool controller::is_building_block()const {
   return my->pending.valid();
}

bool controller::is_producing_block()const {
   if( !my->pending ) return false;

   return (my->pending->_block_status == block_status::incomplete);
}

bool controller::is_ram_billing_in_notify_allowed()const {
   return my->conf.disable_all_subjective_mitigations || !is_producing_block() || my->conf.allow_ram_billing_in_notify;
}

uint32_t controller::configured_subjective_signature_length_limit()const {
   return my->conf.maximum_variable_signature_length;
}

void controller::validate_expiration( const transaction& trx )const { try {
   const auto& chain_configuration = get_global_properties().configuration;

   EOS_ASSERT( time_point(trx.expiration) >= pending_block_time(),
               expired_tx_exception,
               "transaction has expired, "
               "expiration is ${trx.expiration} and pending block time is ${pending_block_time}",
               ("trx.expiration",trx.expiration)("pending_block_time",pending_block_time()));
   EOS_ASSERT( time_point(trx.expiration) <= pending_block_time() + fc::seconds(chain_configuration.max_transaction_lifetime),
               tx_exp_too_far_exception,
               "Transaction expiration is too far in the future relative to the reference time of ${reference_time}, "
               "expiration is ${trx.expiration} and the maximum transaction lifetime is ${max_til_exp} seconds",
               ("trx.expiration",trx.expiration)("reference_time",pending_block_time())
               ("max_til_exp",chain_configuration.max_transaction_lifetime) );
} FC_CAPTURE_AND_RETHROW((trx)) }

void controller::validate_tapos( const transaction& trx )const { try {
   const auto& tapos_block_summary = db().get<block_summary_object>((uint16_t)trx.ref_block_num);

   //Verify TaPoS block summary has correct ID prefix, and that this block's time is not past the expiration
   EOS_ASSERT(trx.verify_reference_block(tapos_block_summary.block_id), invalid_ref_block_exception,
              "Transaction's reference block did not match. Is this transaction from a different fork?",
              ("tapos_summary", tapos_block_summary));
} FC_CAPTURE_AND_RETHROW() }

void controller::validate_db_available_size() const {
   const auto free = db().get_segment_manager()->get_free_memory();
   const auto guard = my->conf.state_guard_size;
   EOS_ASSERT(free >= guard, database_guard_exception, "database free: ${f}, guard size: ${g}", ("f", free)("g",guard));
}

void controller::validate_reversible_available_size() const {
   const auto free = my->reversible_blocks.get_segment_manager()->get_free_memory();
   const auto guard = my->conf.reversible_guard_size;
   EOS_ASSERT(free >= guard, reversible_guard_exception, "reversible free: ${f}, guard size: ${g}", ("f", free)("g",guard));
}

bool controller::is_protocol_feature_activated( const digest_type& feature_digest )const {
   if( my->pending )
      return my->pending->is_protocol_feature_activated( feature_digest );

   const auto& activated_features = my->head->activated_protocol_features->protocol_features;
   return (activated_features.find( feature_digest ) != activated_features.end());
}

bool controller::is_builtin_activated( builtin_protocol_feature_t f )const {
   uint32_t current_block_num = head_block_num();

   if( my->pending ) {
      ++current_block_num;
   }

   return my->protocol_features.is_builtin_activated( f, current_block_num );
}

bool controller::is_known_unexpired_transaction( const transaction_id_type& id) const {
   return db().find<transaction_object, by_trx_id>(id);
}

void controller::set_subjective_cpu_leeway(fc::microseconds leeway) {
   my->subjective_cpu_leeway = leeway;
}

void controller::add_resource_greylist(const account_name &name) {
   my->conf.resource_greylist.insert(name);
}

void controller::remove_resource_greylist(const account_name &name) {
   my->conf.resource_greylist.erase(name);
}

bool controller::is_resource_greylisted(const account_name &name) const {
   return my->conf.resource_greylist.find(name) !=  my->conf.resource_greylist.end();
}

const flat_set<account_name> &controller::get_resource_greylist() const {
   return  my->conf.resource_greylist;
}


void controller::add_to_ram_correction( account_name account, uint64_t ram_bytes ) {
   if( auto ptr = my->db.find<account_ram_correction_object, by_name>( account ) ) {
      my->db.modify<account_ram_correction_object>( *ptr, [&]( auto& rco ) {
         rco.ram_correction += ram_bytes;
      } );
   } else {
      my->db.create<account_ram_correction_object>( [&]( auto& rco ) {
         rco.name = account;
         rco.ram_correction = ram_bytes;
      } );
   }
}

bool controller::all_subjective_mitigations_disabled()const {
   return my->conf.disable_all_subjective_mitigations;
}

fc::optional<uint64_t> controller::convert_exception_to_error_code( const fc::exception& e ) {
   const chain_exception* e_ptr = dynamic_cast<const chain_exception*>( &e );

   if( e_ptr == nullptr ) return {};

   if( !e_ptr->error_code ) return static_cast<uint64_t>(system_error_code::generic_system_error);

   return e_ptr->error_code;
}

/// Protocol feature activation handlers:

template<>
void controller_impl::on_activation<builtin_protocol_feature_t::preactivate_feature>() {
   db.modify( db.get<protocol_state_object>(), [&]( auto& ps ) {
      add_intrinsic_to_whitelist( ps.whitelisted_intrinsics, "preactivate_feature" );
      add_intrinsic_to_whitelist( ps.whitelisted_intrinsics, "is_feature_activated" );
   } );
}

template<>
void controller_impl::on_activation<builtin_protocol_feature_t::get_sender>() {
   db.modify( db.get<protocol_state_object>(), [&]( auto& ps ) {
      add_intrinsic_to_whitelist( ps.whitelisted_intrinsics, "get_sender" );
   } );
}

template<>
void controller_impl::on_activation<builtin_protocol_feature_t::replace_deferred>() {
   const auto& indx = db.get_index<account_ram_correction_index, by_id>();
   for( auto itr = indx.begin(); itr != indx.end(); itr = indx.begin() ) {
      int64_t current_ram_usage = resource_limits.get_account_ram_usage( itr->name );
      int64_t ram_delta = -static_cast<int64_t>(itr->ram_correction);
      if( itr->ram_correction > static_cast<uint64_t>(current_ram_usage) ) {
         ram_delta = -current_ram_usage;
         elog( "account ${name} was to be reduced by ${adjust} bytes of RAM despite only using ${current} bytes of RAM",
               ("name", itr->name)("adjust", itr->ram_correction)("current", current_ram_usage) );
      }

      resource_limits.add_pending_ram_usage( itr->name, ram_delta );
      db.remove( *itr );
   }
}

template<>
void controller_impl::on_activation<builtin_protocol_feature_t::webauthn_key>() {
   db.modify( db.get<protocol_state_object>(), [&]( auto& ps ) {
      ps.num_supported_key_types = 3;
   } );
}

/// End of protocol feature activation handlers

} } /// eosio::chain<|MERGE_RESOLUTION|>--- conflicted
+++ resolved
@@ -24,11 +24,7 @@
 #include <eosio/chain/resource_limits.hpp>
 #include <eosio/chain/chain_snapshot.hpp>
 #include <eosio/chain/thread_utils.hpp>
-<<<<<<< HEAD
-#include <eosio/chain/intrinsic_debug_log.hpp>
-=======
 #include <eosio/chain/checktime_timer.hpp>
->>>>>>> 9562185f
 
 #include <chainbase/chainbase.hpp>
 #include <fc/io/json.hpp>
@@ -1178,7 +1174,6 @@
 
       uint32_t cpu_time_to_bill_us = billed_cpu_time_us;
 
-<<<<<<< HEAD
       auto abort_transaction_in_intrinsic_log_on_exit = fc::make_scoped_exit(
       [abort_transaction=static_cast<bool>(intrinsic_log), this] {
          if( abort_transaction ) {
@@ -1190,10 +1185,7 @@
          intrinsic_log->start_transaction( gtrx.trx_id );
       }
 
-      transaction_context trx_context( self, dtrx, gtrx.trx_id );
-=======
       transaction_context trx_context( self, dtrx, gtrx.trx_id, timer );
->>>>>>> 9562185f
       trx_context.leeway =  fc::microseconds(0); // avoid stealing cpu resource
       trx_context.deadline = deadline;
       trx_context.explicit_billed_cpu_time = explicit_billed_cpu_time;
@@ -1364,23 +1356,7 @@
          }
 
          const signed_transaction& trn = trx->packed_trx()->get_signed_transaction();
-<<<<<<< HEAD
-         transaction_context trx_context(self, trn, trx->id(), start);
-
-         auto abort_transaction_in_intrinsic_log_on_exit = fc::make_scoped_exit(
-         [abort_transaction=static_cast<bool>(intrinsic_log), this] {
-            if( abort_transaction ) {
-               intrinsic_log->abort_transaction();
-            }
-         });
-
-         if( intrinsic_log ) {
-            intrinsic_log->start_transaction( trx_context.id );
-         }
-
-=======
          transaction_context trx_context(self, trn, trx->id(), timer, start);
->>>>>>> 9562185f
          if ((bool)subjective_cpu_leeway && pending->_block_status == controller::block_status::incomplete) {
             trx_context.leeway = *subjective_cpu_leeway;
          }
