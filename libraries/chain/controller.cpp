--- conflicted
+++ resolved
@@ -233,12 +233,7 @@
 
             ilog( "${n} reversible blocks replayed", ("n",rev) );
             auto end = fc::time_point::now();
-<<<<<<< HEAD
-            ilog( "replayed ${n} blocks in ${s} seconds, ${mspb} ms/block",
-                  ("s", (end-start).count()/1000/1000                           )
-=======
             ilog( "replayed ${n} blocks in ${duration} seconds, ${mspb} ms/block",
->>>>>>> cfd48bd9
                   ("n", head->block_num)("duration", (end-start).count()/1000000)
                   ("mspb", ((end-start).count()/1000.0)/head->block_num)        );
             replaying = false;
