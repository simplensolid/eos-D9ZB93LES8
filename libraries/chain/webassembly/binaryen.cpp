#include <eosio/chain/webassembly/binaryen.hpp>
#include <eosio/chain/apply_context.hpp>

#include <wasm-binary.h>


namespace eosio { namespace chain { namespace webassembly { namespace binaryen {

void entry::call(const string &entry_point, LiteralList& args, apply_context &context)
{
   interpreter_interface local_interface(memory, table, import_lut, sbrk_bytes);
   interface = &local_interface;
   interpreter_instance local_instance(*module.get(), interface);
   instance = &local_instance;
   local_instance.callExport(Name(entry_point), args);
}

void entry::call_apply(apply_context& context)
{
   LiteralList args = {Literal(uint64_t(context.act.account)),
                       Literal(uint64_t(context.act.name))};

   call("apply", args, context);
}

void entry::call_error(apply_context& context)
{
   LiteralList args = {/* */};
   call("error", args, context);
}

int entry::sbrk(int num_bytes) {
   // TODO: omitted checktime function from previous version of sbrk, may need to be put back in at some point
   constexpr uint32_t NBPPL2  = 16;
   const uint32_t         num_pages      = module->memory.initial;
   const uint32_t         prev_num_bytes = sbrk_bytes; //_num_bytes;

   // round the absolute value of num_bytes to an alignment boundary
   num_bytes = (num_bytes + 7) & ~7;

   if ((num_bytes > 0) && (prev_num_bytes > (wasm_constraints::maximum_linear_memory - num_bytes)))  // test if allocating too much memory (overflowed)
      return -1;

   // update the number of bytes allocated, and compute the number of pages needed
   
   auto num_accessible_pages = (sbrk_bytes + num_bytes + Memory::kPageSize - 1) >> NBPPL2;
   if(num_accessible_pages > module->memory.max)
      return -1;
   instance->set_accessible_pages(num_accessible_pages);
   sbrk_bytes += num_bytes;
   return prev_num_bytes;
}

void entry::reset(const info& base_info) {
   const auto& image = base_info.mem_image;
   char *base = memory.data;
   memcpy(base, image.data(), image.size());
   if (sbrk_bytes > image.size()) {
      memset(memory.data + image.size(), 0, sbrk_bytes - image.size());
   }
   sbrk_bytes = base_info.default_sbrk_bytes;
   interface = nullptr;
}

void entry::prepare( const info& base_info) {
}

static Expression* create_call_checktime(Import *checktime, Module &module) {
   // create a calling expression
   CallImport *call = module.allocator.alloc<CallImport>();
   Const *value = module.allocator.alloc<Const>();
   value->finalize();

   value->set(Literal(11));
   call->target = checktime->name;
   call->operands.resize(1);
   call->operands[0] = value;
   call->type = WasmType::none;
   call->finalize();
   return call;
}

static Block* convert_to_injected_block(Expression *expr, Import *checktime, Module &module) {
   Block *block = module.allocator.alloc<Block>();
   block->list.push_back(create_call_checktime(checktime, module));
   block->list.push_back(expr);
   block->finalize();
   return block;
}

static void inject_checktime_block(Block *block, Import *checktime, Module &module)
{
   auto old_size = block->list.size();
   block->list.resize(block->list.size() + 1);
   if (old_size > 0) {
      memmove(&block->list[1], &block->list[0], old_size * sizeof(Expression *));
   }

   block->list[0] = create_call_checktime(checktime, module);

   for (int i = 1; i < block->list.size(); i++) {
      auto* expr = block->list[i];
      if (expr->is<Block>()) {
         inject_checktime_block(expr->cast<Block>(), checktime, module);
      } else if (expr->is<Loop>()) {
         Loop *loop = expr->cast<Loop>();
         if (loop->body->is<Block>()) {
            inject_checktime_block(loop->body->cast<Block>(), checktime, module);
         } else {
            loop->body = convert_to_injected_block(loop->body, checktime, module);
         }
      }
   }
}

static void inject_checktime(Module& module)
{
   // find an appropriate function type
   FunctionType* type = nullptr;
   for (auto &t: module.functionTypes) {
      if (t->result == WasmType::none && t->params.size() == 1 && t->params.at(0) == WasmType::i32) {
         type = t.get();
      }
   }

   if (!type) {
      // create the type
      type = new FunctionType();
      type->name = Name(string("checktime-injected"));
      type->params.push_back(WasmType::i32);
      type->result = WasmType::none;
      module.addFunctionType(type);
   }

   // inject the import
   Import *import = new Import();
   import->name = Name(string("checktime"));
   import->module = Name(string("env"));
   import->base = Name(string("checktime"));
   import->kind = ExternalKind::Function;
   import->functionType = type->name;
   module.addImport(import);

   // walk the ops and inject the callImport on function bodies, blocks and loops
   for(auto &fn: module.functions) {
      if (fn->body->is<Block>()) {
         inject_checktime_block(fn->body->cast<Block>(), import, module);
      } else {
         fn->body = convert_to_injected_block(fn->body, import, module);
      }
   }

}

entry entry::build(const char* wasm_binary, size_t wasm_binary_size) {
   try {
      vector<char> code(wasm_binary, wasm_binary + wasm_binary_size);
      unique_ptr<Module> module(new Module());
      WasmBinaryBuilder builder(*module, code, false);
      builder.read();

<<<<<<< HEAD
      //inject_checktime(*module.get());


=======
>>>>>>> a4560edd
      FC_ASSERT(module->memory.initial * Memory::kPageSize <= wasm_constraints::maximum_linear_memory);

      // create a temporary globals to  use
      TrivialGlobalManager globals;
      for (auto& global : module->globals) {
         globals[global->name] = ConstantExpressionRunner<TrivialGlobalManager>(globals).visit(global->init).value;
      }

      // initialize the linear memory
      linear_memory_type memory;
      memset(memory.data, 0, module->memory.initial * Memory::kPageSize);
      for(size_t i = 0; i < module->memory.segments.size(); i++ ) {
         const auto& segment = module->memory.segments.at(i);
         Address offset = ConstantExpressionRunner<TrivialGlobalManager>(globals).visit(segment.offset).value.geti32();
         char *base = memory.data + offset;
         FC_ASSERT(offset + segment.data.size() <= wasm_constraints::maximum_linear_memory);
         memcpy(base, segment.data.data(), segment.data.size());
      }

      call_indirect_table_type table;
      table.resize(module->table.initial);
      for (auto& segment : module->table.segments) {
         Address offset = ConstantExpressionRunner<TrivialGlobalManager>(globals).visit(segment.offset).value.geti32();
         assert(offset + segment.data.size() <= module->table.initial);
         for (size_t i = 0; i != segment.data.size(); ++i) {
            table[offset + i] = segment.data[i];
         }
      }

      // initialize the import lut
      import_lut_type import_lut;
      import_lut.reserve(module->imports.size());
      for (auto& import : module->imports) {
         if (import->module == "env") {
            auto& intrinsic_map = intrinsic_registrator::get_map();
            auto intrinsic_itr = intrinsic_map.find(string(import->base.c_str()));
            if (intrinsic_itr != intrinsic_map.end()) {
               import_lut.emplace(make_pair((uintptr_t)import.get(), intrinsic_itr->second));
               continue;
            }
         }

         FC_ASSERT( !"unresolvable", "${module}.${export}", ("module",import->module.c_str())("export",import->base.c_str()) );
      }

      uint32_t sbrk_bytes = module->memory.initial * Memory::kPageSize;

      return entry(move(module), std::move(memory), std::move(table), std::move(import_lut), sbrk_bytes);
   } catch (const ParseException &e) {
      FC_THROW_EXCEPTION(wasm_execution_error, "Error building interpreter: ${s}", ("s", e.text));
   }
};

entry::entry(unique_ptr<Module>&& module, linear_memory_type&& memory, call_indirect_table_type&& table, import_lut_type&& import_lut, uint32_t sbrk_bytes)
:module(forward<decltype(module)>(module))
,memory(forward<decltype(memory)>(memory))
,table (forward<decltype(table)>(table))
,import_lut(forward<decltype(import_lut)>(import_lut))
,interface(nullptr)
,sbrk_bytes(sbrk_bytes)
{

}

}}}}<|MERGE_RESOLUTION|>--- conflicted
+++ resolved
@@ -159,12 +159,6 @@
       WasmBinaryBuilder builder(*module, code, false);
       builder.read();
 
-<<<<<<< HEAD
-      //inject_checktime(*module.get());
-
-
-=======
->>>>>>> a4560edd
       FC_ASSERT(module->memory.initial * Memory::kPageSize <= wasm_constraints::maximum_linear_memory);
 
       // create a temporary globals to  use
