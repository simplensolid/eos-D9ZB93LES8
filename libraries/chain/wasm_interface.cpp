--- conflicted
+++ resolved
@@ -1050,13 +1050,6 @@
 
       void send_deferred( const uint128_t& sender_id, account_name payer, array_ptr<char> data, size_t data_len ) {
          try {
-<<<<<<< HEAD
-            fc::uint128_t sender_id(val>>64, uint64_t(val) );
-=======
-            const auto& gpo = context.controller.get_global_properties();
-            FC_ASSERT(data_len < gpo.configuration.max_generated_transaction_size, "generated transaction too big");
->>>>>>> f1ceb366
-
             deferred_transaction dtrx;
             fc::raw::unpack<transaction>(data, data_len, dtrx);
             dtrx.sender = context.receiver;
