/**
 *  @file
 *  @copyright defined in eos/LICENSE.txt
 */
#include <eosio/chain/contracts/eos_contract.hpp>
#include <eosio/chain/contracts/contract_table_objects.hpp>
#include <eosio/chain/contracts/chain_initializer.hpp>

#include <eosio/chain/chain_controller.hpp>
#include <eosio/chain/apply_context.hpp>
#include <eosio/chain/transaction.hpp>
#include <eosio/chain/exceptions.hpp>

#include <eosio/chain/account_object.hpp>
#include <eosio/chain/permission_object.hpp>
#include <eosio/chain/permission_link_object.hpp>
#include <eosio/chain/generated_transaction_object.hpp>
#include <eosio/chain/global_property_object.hpp>
#include <eosio/chain/contracts/types.hpp>
#include <eosio/chain/producer_object.hpp>

#include <eosio/chain/wasm_interface.hpp>
#include <eosio/chain/contracts/abi_serializer.hpp>

#include <eosio/chain/resource_limits.hpp>

namespace eosio { namespace chain { namespace contracts {

void validate_authority_precondition( const apply_context& context, const authority& auth ) {
   for(const auto& a : auth.accounts) {
      context.db.get<account_object, by_name>(a.permission.actor);
      context.db.find<permission_object, by_owner>(boost::make_tuple(a.permission.actor, a.permission.permission));
   }
}

/**
 *  This method is called assuming precondition_system_newaccount succeeds a
 */
void apply_eosio_newaccount(apply_context& context) { 
   auto create = context.act.data_as<newaccount>();
   try {
   context.require_authorization(create.creator);
   context.require_write_lock( config::eosio_auth_scope );
   auto& resources = context.mutable_controller.get_mutable_resource_limits_manager();

   EOS_ASSERT( validate(create.owner), action_validate_exception, "Invalid owner authority");
   EOS_ASSERT( validate(create.active), action_validate_exception, "Invalid active authority");
   EOS_ASSERT( validate(create.recovery), action_validate_exception, "Invalid recovery authority");

   auto& db = context.mutable_db;

   EOS_ASSERT( create.name.to_string().size() <= 12, action_validate_exception, "account names can only be 12 chars long" );

   // Check if the creator is privileged
   const auto &creator = db.get<account_object, by_name>(create.creator);
   if( !creator.privileged ) {
      EOS_ASSERT( name(create.name).to_string().find( "eosio." ) == std::string::npos, action_validate_exception, "only privileged accounts can have names that contain 'eosio.'" );
   }

   auto existing_account = db.find<account_object, by_name>(create.name);
   EOS_ASSERT(existing_account == nullptr, action_validate_exception,
              "Cannot create account named ${name}, as that name is already taken",
              ("name", create.name));

   for( const auto& auth : { create.owner, create.active, create.recovery } ){
      validate_authority_precondition( context, auth );
   }

   const auto& new_account = db.create<account_object>([&create, &context](account_object& a) {
      a.name = create.name;
      a.creation_date = context.controller.head_block_time();
      // Added resize(0) here to avoid bug in boost vector container
      a.code.resize( 0 );
      a.abi.resize( 0 );
   });
   resources.initialize_account(create.name);
   resources.add_account_ram_usage(
      create.name,
      (int64_t)config::overhead_per_account_ram_bytes,
      "New Account ${n}", _V("n", create.name)
   );

   auto create_permission = [owner=create.name, &db, &context, &resources](const permission_name& name, permission_object::id_type parent, authority &&auth) {
      const auto& result = db.create<permission_object>([&](permission_object& p) {
         p.name = name;
         p.parent = parent;
         p.owner = owner;
         p.auth = std::move(auth);
      });

      resources.add_account_ram_usage(
         owner,
         (int64_t)(sizeof(permission_object) + result.auth.get_billable_size()),
         "New Permission ${a}@${p}", _V("a", owner)("p",name)
      );

      return result;
   };

   const auto& owner_permission = create_permission("owner", 0, std::move(create.owner));
   create_permission("active", owner_permission.id, std::move(create.active));

} FC_CAPTURE_AND_RETHROW( (create) ) }


void apply_eosio_setcode(apply_context& context) {
   auto& db = context.mutable_db;
   auto& resources = context.mutable_controller.get_mutable_resource_limits_manager();
   auto  act = context.act.data_as<setcode>();

   context.require_authorization(act.account);
   context.require_write_lock( config::eosio_auth_scope );

   FC_ASSERT( act.vmtype == 0 );
   FC_ASSERT( act.vmversion == 0 );

   auto code_id = fc::sha256::hash( act.code.data(), (uint32_t)act.code.size() );

   wasm_interface::validate(act.code);

   const auto& account = db.get<account_object,by_name>(act.account);

   int64_t code_size = (int64_t)act.code.size();
   int64_t old_size = (int64_t)account.code.size() * config::setcode_ram_bytes_multiplier;
   int64_t new_size = code_size * config::setcode_ram_bytes_multiplier;

//   wlog( "set code: ${size}", ("size",act.code.size()));
   db.modify( account, [&]( auto& a ) {
      /** TODO: consider whether a microsecond level local timestamp is sufficient to detect code version changes*/
      #warning TODO: update setcode message to include the hash, then validate it in validate 
      a.code_version = code_id;
      a.code.resize( code_size );
      a.last_code_update = context.controller.head_block_time();
      memcpy( a.code.data(), act.code.data(), code_size );

   });

   if (new_size != old_size) {
      resources.add_account_ram_usage(
         act.account,
         new_size - old_size,
         "Update Contract Code to ${v} [new size=${new}, old size=${old}]", _V("v",account.code_version)("new", new_size)("old",old_size)
      );
   }
}

void apply_eosio_setabi(apply_context& context) {
   auto& db = context.mutable_db;
   auto& resources = context.mutable_controller.get_mutable_resource_limits_manager();
   auto  act = context.act.data_as<setabi>();

   context.require_authorization(act.account);

   // if system account append native abi
   if ( act.account == eosio::chain::config::system_account_name ) {
      act.abi = chain_initializer::eos_contract_abi(act.abi);
   }

   /// if an ABI is specified make sure it is well formed and doesn't
   /// reference any undefined types
   abi_serializer(act.abi).validate();
   // todo: figure out abi serialization location

   const auto& account = db.get<account_object,by_name>(act.account);

   int64_t old_size = (int64_t)account.abi.size();
   int64_t new_size = (int64_t)fc::raw::pack_size(act.abi);

   db.modify( account, [&]( auto& a ) {
      a.set_abi( act.abi );
   });

   if (new_size != old_size) {
      resources.add_account_ram_usage(
         act.account,
         new_size - old_size,
         "Update Contract ABI [new size=${new}, old size=${old}]", _V("new", new_size)("old",old_size)
      );
   }
}

void apply_eosio_updateauth(apply_context& context) {
   auto& resources = context.mutable_controller.get_mutable_resource_limits_manager();
   context.require_write_lock( config::eosio_auth_scope );

   auto update = context.act.data_as<updateauth>();
   EOS_ASSERT(!update.permission.empty(), action_validate_exception, "Cannot create authority with empty name");
   EOS_ASSERT(update.permission != update.parent, action_validate_exception,
              "Cannot set an authority as its own parent");
   EOS_ASSERT(validate(update.data), action_validate_exception,
              "Invalid authority: ${auth}", ("auth", update.data));
   if (update.permission == "active")
      EOS_ASSERT(update.parent == "owner", action_validate_exception, "Cannot change active authority's parent from owner", ("update.parent", update.parent) );
   if (update.permission == "owner")
      EOS_ASSERT(update.parent.empty(), action_validate_exception, "Cannot change owner authority's parent");

   auto& db = context.mutable_db;

   FC_ASSERT(context.act.authorization.size(), "updateauth can only have one action authorization");
   const auto& act_auth = context.act.authorization.front();
   // lazy evaluating loop
   auto permission_is_valid_for_update = [&](){
      if (act_auth.permission == config::owner_name || act_auth.permission == update.permission) {
         return true;
      }
      const permission_object *current = db.find<permission_object, by_owner>(boost::make_tuple(update.account, update.permission));
      // Permission doesn't exist yet, check parent permission
      if (current == nullptr) current = db.find<permission_object, by_owner>(boost::make_tuple(update.account, update.parent));
      // Ensure either the permission or parent's permission exists
      EOS_ASSERT(current != nullptr, permission_query_exception,
                 "Fail to retrieve permission for: {\"actor\": \"${actor}\", \"permission\": \"${permission}\" }",
                 ("actor", update.account)("permission", update.parent));

      while(current->name != config::owner_name) {
         if (current->name == act_auth.permission) {
            return true;
         }
         current = &db.get<permission_object>(current->parent);
      }

      return false;
   };

   FC_ASSERT(act_auth.actor == update.account && permission_is_valid_for_update(), "updateauth must carry a permission equal to or in the ancestery of permission it updates");

   db.get<account_object, by_name>(update.account);
   validate_authority_precondition(context, update.data);

   auto permission = db.find<permission_object, by_owner>(boost::make_tuple(update.account, update.permission));
   
   permission_object::id_type parent_id = 0;
   if(update.permission != "owner") {
      auto& parent = db.get<permission_object, by_owner>(boost::make_tuple(update.account, update.parent));
      parent_id = parent.id;
   }

   if (permission) {
      EOS_ASSERT(parent_id == permission->parent, action_validate_exception,
                 "Changing parent authority is not currently supported");


      int64_t old_size = (int64_t)(sizeof(permission_object) + permission->auth.get_billable_size());

      // TODO/QUESTION: If we are updating an existing permission, should we check if the message declared
      // permission satisfies the permission we want to modify?
      db.modify(*permission, [&update, &parent_id, &context](permission_object& po) {
         po.auth = update.data;
         po.parent = parent_id;
         po.last_updated = context.controller.head_block_time();
         po.delay = time_point_sec(update.delay.convert_to<uint64_t>());
      });

      int64_t new_size = (int64_t)(sizeof(permission_object) + permission->auth.get_billable_size());

      resources.add_account_ram_usage(
         permission->owner,
         new_size - old_size,
         "Update Permission ${a}@${p} [new size=${new}, old size=${old}] ", _V("a", permission->owner)("p",permission->name)
      );
   } else {
      // TODO/QUESTION: If we are creating a new permission, should we check if the message declared
      // permission satisfies the parent permission?
      const auto& p = db.create<permission_object>([&update, &parent_id, &context](permission_object& po) {
         po.name = update.permission;
         po.owner = update.account;
         po.auth = update.data;
         po.parent = parent_id;
         po.last_updated = context.controller.head_block_time();
         po.delay = time_point_sec(update.delay.convert_to<uint64_t>());
      });

      resources.add_account_ram_usage(
         p.owner,
         (int64_t)(sizeof(permission_object) + p.auth.get_billable_size()),
         "New Permission ${a}@${p}", _V("a", p.owner)("p",p.name)
      );

   }
}

void apply_eosio_deleteauth(apply_context& context) {
   auto& resources = context.mutable_controller.get_mutable_resource_limits_manager();
   auto remove = context.act.data_as<deleteauth>();
   EOS_ASSERT(remove.permission != "active", action_validate_exception, "Cannot delete active authority");
   EOS_ASSERT(remove.permission != "owner", action_validate_exception, "Cannot delete owner authority");

   auto& db = context.mutable_db;
   context.require_authorization(remove.account);
   const auto& permission = db.get<permission_object, by_owner>(boost::make_tuple(remove.account, remove.permission));

   { // Check for children
      const auto& index = db.get_index<permission_index, by_parent>();
      auto range = index.equal_range(permission.id);
      EOS_ASSERT(range.first == range.second, action_validate_exception,
                 "Cannot delete an authority which has children. Delete the children first");
   }

   { // Check for links to this permission
      const auto& index = db.get_index<permission_link_index, by_permission_name>();
      auto range = index.equal_range(boost::make_tuple(remove.account, remove.permission));
      EOS_ASSERT(range.first == range.second, action_validate_exception,
                 "Cannot delete a linked authority. Unlink the authority first");
   }

   resources.add_account_ram_usage(
      permission.owner,
      -(int64_t)(sizeof(permission_object) + permission.auth.get_billable_size())
   );
   db.remove(permission);
}

<<<<<<< HEAD
void apply_eosio_linkauth(apply_context& context) {
   auto& resources = context.mutable_controller.get_mutable_resource_limits_manager();
   auto requirement = context.act.data_as<linkauth>();
   EOS_ASSERT(!requirement.requirement.empty(), action_validate_exception, "Required permission cannot be empty");

   context.require_authorization(requirement.account);
   
   auto& db = context.mutable_db;
   db.get<account_object, by_name>(requirement.account);
   db.get<account_object, by_name>(requirement.code);
   db.get<permission_object, by_name>(requirement.requirement);
   
   auto link_key = boost::make_tuple(requirement.account, requirement.code, requirement.type);
   auto link = db.find<permission_link_object, by_action_name>(link_key);
   
   if (link) {
      EOS_ASSERT(link->required_permission != requirement.requirement, action_validate_exception,
                 "Attempting to update required authority, but new requirement is same as old");
      db.modify(*link, [requirement = requirement.requirement](permission_link_object& link) {
          link.required_permission = requirement;
      });
   } else {
      const auto& l = db.create<permission_link_object>([&requirement](permission_link_object& link) {
         link.account = requirement.account;
         link.code = requirement.code;
         link.message_type = requirement.type;
         link.required_permission = requirement.requirement;
      });

      resources.add_account_ram_usage(
         l.account,
         (int64_t)(sizeof(permission_link_object)),
         "New Permission Link ${code}::${act} -> ${a}@${p}", _V("code", l.code)("act",l.message_type)("a", l.account)("p",l.required_permission)
      );
   }
=======
void apply_eosio_linkauth(apply_context& context) { 
   auto requirement = context.act.data_as<linkauth>();
   try {
      EOS_ASSERT(!requirement.requirement.empty(), action_validate_exception, "Required permission cannot be empty");

      context.require_authorization(requirement.account);
      
      auto& db = context.mutable_db;
      const auto *account = db.find<account_object, by_name>(requirement.account);
      EOS_ASSERT(account != nullptr, account_query_exception,
                 "Fail to retrieve account: ${account}", ("account", requirement.account));
      const auto *code = db.find<account_object, by_name>(requirement.code);
      EOS_ASSERT(code != nullptr, account_query_exception,
                 "Fail to retrieve code for account: ${account}", ("account", requirement.code));
      if( requirement.requirement != N(eosio.any) ) {
         const auto *permission = db.find<permission_object, by_name>(requirement.requirement);
         EOS_ASSERT(permission != nullptr, permission_query_exception,
                    "Fail to retrieve permission: ${permission}", ("permission", requirement.requirement));
      }
      
      auto link_key = boost::make_tuple(requirement.account, requirement.code, requirement.type);
      auto link = db.find<permission_link_object, by_action_name>(link_key);
      
      if (link) {
         EOS_ASSERT(link->required_permission != requirement.requirement, action_validate_exception,
                    "Attempting to update required authority, but new requirement is same as old");
         db.modify(*link, [requirement = requirement.requirement](permission_link_object& link) {
             link.required_permission = requirement;
         });
      } else {
         db.create<permission_link_object>([&requirement](permission_link_object& link) {
            link.account = requirement.account;
            link.code = requirement.code;
            link.message_type = requirement.type;
            link.required_permission = requirement.requirement;
         });
      }
  } FC_CAPTURE_AND_RETHROW((requirement)) 
>>>>>>> 895f207c
}

void apply_eosio_unlinkauth(apply_context& context) {
   auto& resources = context.mutable_controller.get_mutable_resource_limits_manager();
   auto& db = context.mutable_db;
   auto unlink = context.act.data_as<unlinkauth>();

   context.require_authorization(unlink.account);

   auto link_key = boost::make_tuple(unlink.account, unlink.code, unlink.type);
   auto link = db.find<permission_link_object, by_action_name>(link_key);
   EOS_ASSERT(link != nullptr, action_validate_exception, "Attempting to unlink authority, but no link found");
   resources.add_account_ram_usage(
      link->account,
      -(int64_t)(sizeof(permission_link_object))
   );

   db.remove(*link);
}


void apply_eosio_onerror(apply_context& context) {
   assert(context.trx_meta.sender);
   context.require_recipient(*context.trx_meta.sender);
}

static const abi_serializer& get_abi_serializer() {
   static optional<abi_serializer> _abi_serializer;
   if (!_abi_serializer) {
      _abi_serializer.emplace(chain_initializer::eos_contract_abi(abi_def()));
   }

   return *_abi_serializer;
}

static optional<variant> get_pending_recovery(apply_context& context, account_name account ) {
   const uint64_t id = account;
   const auto table = N(recovery);
   const auto iter = context.db_find_i64(config::system_account_name, account, table, id);
   if (iter != -1) {
      const auto buffer_size = context.db_get_i64(iter, nullptr, 0);
      bytes value(buffer_size);

      const auto written_size = context.db_get_i64(iter, value.data(), buffer_size);
      assert(written_size == buffer_size);

      return get_abi_serializer().binary_to_variant("pending_recovery", value);
   }

   return optional<variant_object>();
}

static auto get_account_creation(const apply_context& context, const account_name& account) {
   auto const& accnt = context.db.get<account_object, by_name>(account);
   return (time_point)accnt.creation_date;
};

static auto get_permission_last_used(const apply_context& context, const account_name& account, const permission_name& permission) {
   auto const* perm = context.db.find<permission_usage_object, by_account_permission>(boost::make_tuple(account, permission));
   if (perm) {
      return optional<time_point>(perm->last_used);
   }

   return optional<time_point>();
};

void apply_eosio_postrecovery(apply_context& context) {
   context.require_write_lock( config::eosio_auth_scope );

   FC_ASSERT(context.act.authorization.size() == 1, "Recovery Message must have exactly one authorization");

   auto recover_act = context.act.data_as<postrecovery>();
   const auto &auth = context.act.authorization.front();
   const auto& account = recover_act.account;
   context.require_write_lock(account);

   FC_ASSERT(!get_pending_recovery(context, account), "Account ${account} already has a pending recovery request!", ("account",account));

   fc::microseconds delay_lock;
   auto now = context.controller.head_block_time();
   if (auth.actor == account && auth.permission == N(active)) {
      // process owner recovery from active
      delay_lock = fc::days(30);
   } else {
      // process lost password

      auto owner_last_used = get_permission_last_used(context, account, N(owner));
      auto active_last_used = get_permission_last_used(context, account, N(active));

      if (!owner_last_used || !active_last_used) {
         auto account_creation = get_account_creation(context, account);
         if (!owner_last_used) {
            owner_last_used.emplace(account_creation);
         }

         if (!active_last_used) {
            active_last_used.emplace(account_creation);
         }
      }

      FC_ASSERT(*owner_last_used <= now - fc::days(30), "Account ${account} has had owner key activity recently and cannot be recovered yet!", ("account",account));
      FC_ASSERT(*active_last_used <= now - fc::days(30), "Account ${account} has had active key activity recently and cannot be recovered yet!", ("account",account));

      delay_lock = fc::days(7);
   }

   variant update;
   fc::to_variant( updateauth {
      .account = account,
      .permission = N(owner),
      .parent = 0,
      .data = recover_act.data
   }, update);

   uint32_t request_id = context.get_next_sender_id();

   auto record_data = mutable_variant_object()
      ("account", account)
      ("request_id", request_id)
      ("update", update)
      ("memo", recover_act.memo);

   deferred_transaction dtrx;
   dtrx.sender = config::system_account_name;
   dtrx.sender_id = request_id;
   dtrx.payer = config::system_account_name; // NOTE: we pre-reserve capacity for this during create account
   dtrx.region = 0;
   dtrx.execute_after = context.controller.head_block_time() + delay_lock;
   dtrx.set_reference_block(context.controller.head_block_id());
   dtrx.expiration = dtrx.execute_after + fc::seconds(60);
   dtrx.actions.emplace_back(vector<permission_level>{{account,config::active_name}},
                             passrecovery { account });

   context.execute_deferred(std::move(dtrx));


   auto data = get_abi_serializer().variant_to_binary("pending_recovery", record_data);
   const uint64_t id = account;
   const uint64_t table = N(recovery);
   const auto payer = account;
   const auto iter = context.db_find_i64(config::system_account_name, account, table, id);
   if (iter == -1) {
      context.db_store_i64(account, table, payer, id, (const char*)data.data(), data.size());
   } else {
      context.db_update_i64(iter, payer, (const char*)data.data(), data.size());
   }

   context.console_append_formatted("Recovery Started for account ${account} : ${memo}\n", mutable_variant_object()("account", account)("memo", recover_act.memo));
}

static void remove_pending_recovery(apply_context& context, const account_name& account) {
   const auto iter = context.db_find_i64(config::system_account_name, account, N(recovery), account);
   if (iter != -1) {
      context.db_remove_i64(iter);
   }
}

void apply_eosio_passrecovery(apply_context& context) {
   auto pass_act = context.act.data_as<passrecovery>();
   const auto& account = pass_act.account;

   // ensure this is only processed if it is a deferred transaction from the system account
   FC_ASSERT(context.trx_meta.sender && *context.trx_meta.sender == config::system_account_name);
   context.require_authorization(account);

   auto maybe_recovery = get_pending_recovery(context, account);
   FC_ASSERT(maybe_recovery, "No pending recovery found for account ${account}", ("account", account));
   auto recovery = *maybe_recovery;

   updateauth update;
   fc::from_variant(recovery["update"], update);

   action act(vector<permission_level>{{account,config::owner_name}}, update);
   context.execute_inline(move(act));

   remove_pending_recovery(context, account);
   context.console_append_formatted("Account ${account} successfully recoverd!\n", mutable_variant_object()("account", account));
}

void apply_eosio_vetorecovery(apply_context& context) {
   context.require_write_lock( config::eosio_auth_scope );
   auto pass_act = context.act.data_as<vetorecovery>();
   const auto& account = pass_act.account;
   context.require_authorization(account);

   auto maybe_recovery = get_pending_recovery(context, account);
   FC_ASSERT(maybe_recovery, "No pending recovery found for account ${account}", ("account", account));
   auto recovery = *maybe_recovery;

   context.cancel_deferred(recovery["request_id"].as<uint32_t>());

   remove_pending_recovery(context, account);
   context.console_append_formatted("Recovery for account ${account} vetoed!\n", mutable_variant_object()("account", account));
}

void apply_eosio_canceldelay(apply_context& context) {
   auto cancel = context.act.data_as<canceldelay>();
   const auto sender_id = cancel.sender_id.convert_to<uint32_t>();
   const auto& generated_transaction_idx = context.controller.get_database().get_index<generated_transaction_multi_index>();
   const auto& generated_index = generated_transaction_idx.indices().get<by_sender_id>();
   const auto& itr = generated_index.lower_bound(boost::make_tuple(config::system_account_name, sender_id));
   FC_ASSERT (itr != generated_index.end() && itr->sender == config::system_account_name && itr->sender_id == sender_id,
              "cannot cancel sender_id=${sid}, there is no deferred transaction with that sender_id",("sid",sender_id));

   auto dtrx = fc::raw::unpack<deferred_transaction>(itr->packed_trx.data(), itr->packed_trx.size());
   set<account_name> accounts;
   for (const auto& act : dtrx.actions) {
      for (const auto& auth : act.authorization) {
         accounts.insert(auth.actor);
      }
   }

   bool found = false;
   for (const auto& auth : context.act.authorization) {
      if (auth.permission == config::active_name && accounts.count(auth.actor)) {
         found = true;
         break;
      }
   }

   FC_ASSERT (found, "canceldelay action must be signed with the \"active\" permission for one of the actors"
                     " provided in the authorizations on the original transaction");
   context.cancel_deferred(sender_id);
}

void apply_eosio_mindelay(apply_context& context) {
   // all processing is performed in chain_controller::check_authorization
}

} } } // namespace eosio::chain::contracts<|MERGE_RESOLUTION|>--- conflicted
+++ resolved
@@ -69,9 +69,6 @@
    const auto& new_account = db.create<account_object>([&create, &context](account_object& a) {
       a.name = create.name;
       a.creation_date = context.controller.head_block_time();
-      // Added resize(0) here to avoid bug in boost vector container
-      a.code.resize( 0 );
-      a.abi.resize( 0 );
    });
    resources.initialize_account(create.name);
    resources.add_account_ram_usage(
@@ -129,6 +126,7 @@
       /** TODO: consider whether a microsecond level local timestamp is sufficient to detect code version changes*/
       #warning TODO: update setcode message to include the hash, then validate it in validate 
       a.code_version = code_id;
+      a.code.resize( 0 );
       a.code.resize( code_size );
       a.last_code_update = context.controller.head_block_time();
       memcpy( a.code.data(), act.code.data(), code_size );
@@ -309,44 +307,8 @@
    db.remove(permission);
 }
 
-<<<<<<< HEAD
 void apply_eosio_linkauth(apply_context& context) {
    auto& resources = context.mutable_controller.get_mutable_resource_limits_manager();
-   auto requirement = context.act.data_as<linkauth>();
-   EOS_ASSERT(!requirement.requirement.empty(), action_validate_exception, "Required permission cannot be empty");
-
-   context.require_authorization(requirement.account);
-   
-   auto& db = context.mutable_db;
-   db.get<account_object, by_name>(requirement.account);
-   db.get<account_object, by_name>(requirement.code);
-   db.get<permission_object, by_name>(requirement.requirement);
-   
-   auto link_key = boost::make_tuple(requirement.account, requirement.code, requirement.type);
-   auto link = db.find<permission_link_object, by_action_name>(link_key);
-   
-   if (link) {
-      EOS_ASSERT(link->required_permission != requirement.requirement, action_validate_exception,
-                 "Attempting to update required authority, but new requirement is same as old");
-      db.modify(*link, [requirement = requirement.requirement](permission_link_object& link) {
-          link.required_permission = requirement;
-      });
-   } else {
-      const auto& l = db.create<permission_link_object>([&requirement](permission_link_object& link) {
-         link.account = requirement.account;
-         link.code = requirement.code;
-         link.message_type = requirement.type;
-         link.required_permission = requirement.requirement;
-      });
-
-      resources.add_account_ram_usage(
-         l.account,
-         (int64_t)(sizeof(permission_link_object)),
-         "New Permission Link ${code}::${act} -> ${a}@${p}", _V("code", l.code)("act",l.message_type)("a", l.account)("p",l.required_permission)
-      );
-   }
-=======
-void apply_eosio_linkauth(apply_context& context) { 
    auto requirement = context.act.data_as<linkauth>();
    try {
       EOS_ASSERT(!requirement.requirement.empty(), action_validate_exception, "Required permission cannot be empty");
@@ -376,15 +338,20 @@
              link.required_permission = requirement;
          });
       } else {
-         db.create<permission_link_object>([&requirement](permission_link_object& link) {
+         const auto& l =  db.create<permission_link_object>([&requirement](permission_link_object& link) {
             link.account = requirement.account;
             link.code = requirement.code;
             link.message_type = requirement.type;
             link.required_permission = requirement.requirement;
          });
+
+         resources.add_account_ram_usage(
+            l.account,
+            (int64_t)(sizeof(permission_link_object)),
+            "New Permission Link ${code}::${act} -> ${a}@${p}", _V("code", l.code)("act",l.message_type)("a", l.account)("p",l.required_permission)
+         );
       }
   } FC_CAPTURE_AND_RETHROW((requirement)) 
->>>>>>> 895f207c
 }
 
 void apply_eosio_unlinkauth(apply_context& context) {
