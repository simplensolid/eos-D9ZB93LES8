#include <boost/test/unit_test.hpp>
#include <boost/algorithm/string/predicate.hpp>
#include <eosio/testing/tester.hpp>
#include <eosio/chain/wast_to_wasm.hpp>
#include <eosio/chain/eosio_contract.hpp>

#include <eosio.bios/eosio.bios.wast.hpp>
#include <eosio.bios/eosio.bios.abi.hpp>
#include <fstream>

eosio::chain::asset core_from_string(const std::string& s) {
  return eosio::chain::asset::from_string(s + " " CORE_SYMBOL_NAME);
}

namespace eosio { namespace testing {
   std::string read_wast( const char* fn ) {
      std::ifstream wast_file(fn);
      FC_ASSERT( wast_file.is_open(), "wast file cannot be found" );
      wast_file.seekg(0, std::ios::end);
      std::vector<char> wast; 
      int len = wast_file.tellg();
      FC_ASSERT( len >= 0, "wast file length is -1" );
      wast.resize(len+1);
      wast_file.seekg(0, std::ios::beg);
      wast_file.read(wast.data(), wast.size());
      wast[wast.size()-1] = '\0';
      wast_file.close();
      return {wast.data()};
   }

   std::vector<uint8_t> read_wasm( const char* fn ) {
      std::ifstream wasm_file(fn, std::ios::binary);
      FC_ASSERT( wasm_file.is_open(), "wasm file cannot be found" );
      wasm_file.seekg(0, std::ios::end);
      std::vector<uint8_t> wasm; 
      int len = wasm_file.tellg();
      FC_ASSERT( len >= 0, "wasm file length is -1" );
      wasm.resize(len);
      wasm_file.seekg(0, std::ios::beg);
      wasm_file.read((char*)wasm.data(), wasm.size());
      wasm_file.close();
      return wasm;
   }

   std::vector<char> read_abi( const char* fn ) {
      std::ifstream abi_file(fn);
      FC_ASSERT( abi_file.is_open(), "abi file cannot be found" );
      abi_file.seekg(0, std::ios::end);
      std::vector<char> abi; 
      int len = abi_file.tellg();
      FC_ASSERT( len >= 0, "abi file length is -1" );
      abi.resize(len+1);
      abi_file.seekg(0, std::ios::beg);
      abi_file.read(abi.data(), abi.size());
      abi[abi.size()-1] = '\0';
      abi_file.close();
      return abi;
   }

   const fc::microseconds base_tester::abi_serializer_max_time{1000*1000}; // 1s for slow test machines

   bool expect_assert_message(const fc::exception& ex, string expected) {
      BOOST_TEST_MESSAGE("LOG : " << "expected: " << expected << ", actual: " << ex.get_log().at(0).get_message());
      return (ex.get_log().at(0).get_message().find(expected) != std::string::npos);
   }

   fc::variant_object filter_fields(const fc::variant_object& filter, const fc::variant_object& value) {
      fc::mutable_variant_object res;
      for( auto& entry : filter ) {
         auto it = value.find(entry.key());
         res( it->key(), it->value() );
      }
      return res;
   }

   void copy_row(const chain::key_value_object& obj, vector<char>& data) {
      data.resize( obj.value.size() );
      memcpy( data.data(), obj.value.data(), obj.value.size() );
   }

   bool base_tester::is_same_chain( base_tester& other ) {
     return control->head_block_id() == other.control->head_block_id();
   }

   void base_tester::init(bool push_genesis, db_read_mode read_mode) {
      cfg.blocks_dir      = tempdir.path() / config::default_blocks_dir_name;
      cfg.state_dir  = tempdir.path() / config::default_state_dir_name;
      cfg.state_size = 1024*1024*8;
      cfg.reversible_cache_size = 1024*1024*8;
      cfg.contracts_console = true;
      cfg.read_mode = read_mode;

      cfg.genesis.initial_timestamp = fc::time_point::from_iso_string("2020-01-01T00:00:00.000");
      cfg.genesis.initial_key = get_public_key( config::system_account_name, "active" );

<<<<<<< HEAD
=======
      abi_serializer::set_max_serialization_time(fc::seconds(1)); // 1s for slow test machines

>>>>>>> ef654aa3
      for(int i = 0; i < boost::unit_test::framework::master_test_suite().argc; ++i) {
         if(boost::unit_test::framework::master_test_suite().argv[i] == std::string("--binaryen"))
            cfg.wasm_runtime = chain::wasm_interface::vm_type::binaryen;
         else if(boost::unit_test::framework::master_test_suite().argv[i] == std::string("--wavm"))
            cfg.wasm_runtime = chain::wasm_interface::vm_type::wavm;
         else
            cfg.wasm_runtime = chain::wasm_interface::vm_type::binaryen;
      }

      open();

      if (push_genesis)
         push_genesis_block();
   }


   void base_tester::init(controller::config config) {
      cfg = config;
      open();
   }


   void base_tester::close() {
      control.reset();
      chain_transactions.clear();
   }


   void base_tester::open() {
      control.reset( new controller(cfg) );
      control->startup();
      chain_transactions.clear();
      control->accepted_block.connect([this]( const block_state_ptr& block_state ){
        FC_ASSERT( block_state->block );
          for( const auto& receipt : block_state->block->transactions ) {
              if( receipt.trx.contains<packed_transaction>() ) {
                  auto &pt = receipt.trx.get<packed_transaction>();
                  chain_transactions[pt.get_transaction().id()] = receipt;
              } else {
                  auto& id = receipt.trx.get<transaction_id_type>();
                  chain_transactions[id] = receipt;
              }
          }
      });
   }

   signed_block_ptr base_tester::push_block(signed_block_ptr b) {
      control->abort_block();
      control->push_block(b);

      auto itr = last_produced_block.find(b->producer);
      if (itr == last_produced_block.end() || block_header::num_from_id(b->id()) > block_header::num_from_id(itr->second)) {
         last_produced_block[b->producer] = b->id();
      }

      return b;
   }

   signed_block_ptr base_tester::_produce_block( fc::microseconds skip_time, bool skip_pending_trxs, uint32_t skip_flag) {
      auto head = control->head_block_state();
      auto head_time = control->head_block_time();
      auto next_time = head_time + skip_time;

      if( !control->pending_block_state() || control->pending_block_state()->header.timestamp != next_time ) {
         _start_block( next_time );
      }

      auto producer = control->head_block_state()->get_scheduled_producer(next_time);
      private_key_type priv_key;
      // Check if signing private key exist in the list
      auto private_key_itr = block_signing_private_keys.find( producer.block_signing_key );
      if( private_key_itr == block_signing_private_keys.end() ) {
         // If it's not found, default to active k1 key
         priv_key = get_private_key( producer.producer_name, "active" );
      } else {
         priv_key = private_key_itr->second;
      }

      if( !skip_pending_trxs ) {
         auto unapplied_trxs = control->get_unapplied_transactions();
         for (const auto& trx : unapplied_trxs ) {
            auto trace = control->push_transaction(trx, fc::time_point::maximum());
            if(trace->except) {
               trace->except->dynamic_rethrow_exception();
            }
         }

         vector<transaction_id_type> scheduled_trxs;
         while( (scheduled_trxs = control->get_scheduled_transactions() ).size() > 0 ) {
            for (const auto& trx : scheduled_trxs ) {
               auto trace = control->push_scheduled_transaction(trx, fc::time_point::maximum());
               if(trace->except) {
                  trace->except->dynamic_rethrow_exception();
               }
            }
         }
      }



      control->finalize_block();
      control->sign_block( [&]( digest_type d ) {
                    return priv_key.sign(d);
                    });

      control->commit_block();
      last_produced_block[control->head_block_state()->header.producer] = control->head_block_state()->id;

      _start_block( next_time + fc::microseconds(config::block_interval_us));
      return control->head_block_state()->block;
   }

   void base_tester::_start_block(fc::time_point block_time) {
      auto head_block_number = control->head_block_num();
      auto producer = control->head_block_state()->get_scheduled_producer(block_time);

      auto last_produced_block_num = control->last_irreversible_block_num();
      auto itr = last_produced_block.find(producer.producer_name);
      if (itr != last_produced_block.end()) {
         last_produced_block_num = std::max(control->last_irreversible_block_num(), block_header::num_from_id(itr->second));
      }

      control->abort_block();
      control->start_block( block_time, head_block_number - last_produced_block_num );
   }


   void base_tester::produce_blocks( uint32_t n, bool empty ) {
      if( empty ) {
         for( uint32_t i = 0; i < n; ++i )
            produce_empty_block();
      } else {
         for( uint32_t i = 0; i < n; ++i )
            produce_block();
      }
   }


   void base_tester::produce_blocks_until_end_of_round() {
      uint64_t blocks_per_round;
      while(true) {
         blocks_per_round = control->active_producers().producers.size() * config::producer_repetitions;
         produce_block();
         if (control->head_block_num() % blocks_per_round == (blocks_per_round - 1)) break;
      }
   }

   void base_tester::produce_blocks_for_n_rounds(const uint32_t num_of_rounds) {
      for(uint32_t i = 0; i < num_of_rounds; i++) {
         produce_blocks_until_end_of_round();
      }
   }

   void base_tester::produce_min_num_of_blocks_to_spend_time_wo_inactive_prod(const fc::microseconds target_elapsed_time) {
      fc::microseconds elapsed_time;
      while (elapsed_time < target_elapsed_time) {
         for(uint32_t i = 0; i < control->head_block_state()->active_schedule.producers.size(); i++) {
            const auto time_to_skip = fc::milliseconds(config::producer_repetitions * config::block_interval_ms);
            produce_block(time_to_skip);
            elapsed_time += time_to_skip;
         }
         // if it is more than 24 hours, producer will be marked as inactive
         const auto time_to_skip = fc::seconds(23 * 60 * 60);
         produce_block(time_to_skip);
         elapsed_time += time_to_skip;
      }

   }


  void base_tester::set_transaction_headers( transaction& trx, uint32_t expiration, uint32_t delay_sec ) const {
     trx.expiration = control->head_block_time() + fc::seconds(expiration);
     trx.set_reference_block( control->head_block_id() );

     trx.max_net_usage_words = 0; // No limit
     trx.max_cpu_usage_ms = 0; // No limit
     trx.delay_sec = delay_sec;
  }


   transaction_trace_ptr base_tester::create_account( account_name a, account_name creator, bool multisig, bool include_code ) {
      signed_transaction trx;
      set_transaction_headers(trx);

      authority owner_auth;
      if( multisig ) {
         // multisig between account's owner key and creators active permission
         owner_auth = authority(2, {key_weight{get_public_key( a, "owner" ), 1}}, {permission_level_weight{{creator, config::active_name}, 1}});
      } else {
         owner_auth =  authority( get_public_key( a, "owner" ) );
      }

      authority active_auth( get_public_key( a, "active" ) );

      auto sort_permissions = []( authority& auth ) {
         std::sort( auth.accounts.begin(), auth.accounts.end(),
                    []( const permission_level_weight& lhs, const permission_level_weight& rhs ) {
                        return lhs.permission < rhs.permission;
                    }
                  );
      };

      if( include_code ) {
         FC_ASSERT( owner_auth.threshold <= std::numeric_limits<weight_type>::max(), "threshold is too high" );
         FC_ASSERT( active_auth.threshold <= std::numeric_limits<weight_type>::max(), "threshold is too high" );
         owner_auth.accounts.push_back( permission_level_weight{ {a, config::eosio_code_name},
                                                                 static_cast<weight_type>(owner_auth.threshold) } );
         sort_permissions(owner_auth);
         active_auth.accounts.push_back( permission_level_weight{ {a, config::eosio_code_name},
                                                                  static_cast<weight_type>(active_auth.threshold) } );
         sort_permissions(active_auth);
      }

      trx.actions.emplace_back( vector<permission_level>{{creator,config::active_name}},
                                newaccount{
                                   .creator  = creator,
                                   .name     = a,
                                   .owner    = owner_auth,
                                   .active   = active_auth,
                                });

      set_transaction_headers(trx);
      trx.sign( get_private_key( creator, "active" ), control->get_chain_id()  );
      return push_transaction( trx );
   }

   transaction_trace_ptr base_tester::push_transaction( packed_transaction& trx,
                                                        fc::time_point deadline,
                                                        uint32_t billed_cpu_time_us
                                                      )
   { try {
      if( !control->pending_block_state() )
         _start_block(control->head_block_time() + fc::microseconds(config::block_interval_us));
      auto r = control->push_transaction( std::make_shared<transaction_metadata>(trx), deadline, billed_cpu_time_us );
      if( r->except_ptr ) std::rethrow_exception( r->except_ptr );
      if( r->except ) throw *r->except;
      return r;
   } FC_RETHROW_EXCEPTIONS( warn, "transaction_header: ${header}", ("header", transaction_header(trx.get_transaction()) )) }

   transaction_trace_ptr base_tester::push_transaction( signed_transaction& trx,
                                                        fc::time_point deadline,
                                                        uint32_t billed_cpu_time_us
                                                      )
   { try {
      if( !control->pending_block_state() )
         _start_block(control->head_block_time() + fc::microseconds(config::block_interval_us));
      auto c = packed_transaction::none;

      if( fc::raw::pack_size(trx) > 1000 ) {
         c = packed_transaction::zlib;
      }

      auto r = control->push_transaction( std::make_shared<transaction_metadata>(trx,c), deadline, billed_cpu_time_us );
      if( r->except_ptr ) std::rethrow_exception( r->except_ptr );
      if( r->except)  throw *r->except;
      return r;
   } FC_RETHROW_EXCEPTIONS( warn, "transaction_header: ${header}, billed_cpu_time_us: ${billed}",
                            ("header", transaction_header(trx) ) ("billed", billed_cpu_time_us))
   }

   typename base_tester::action_result base_tester::push_action(action&& act, uint64_t authorizer) {
      signed_transaction trx;
      if (authorizer) {
         act.authorization = vector<permission_level>{{authorizer, config::active_name}};
      }
      trx.actions.emplace_back(std::move(act));
      set_transaction_headers(trx);
      if (authorizer) {
         trx.sign(get_private_key(authorizer, "active"), control->get_chain_id());
      }
      try {
         push_transaction(trx);
      } catch (const fc::exception& ex) {
         edump((ex.to_detail_string()));
         return error(ex.top_message()); // top_message() is assumed by many tests; otherwise they fail
         //return error(ex.to_detail_string());
      }
      produce_block();
      BOOST_REQUIRE_EQUAL(true, chain_has_transaction(trx.id()));
      return success();
   }

   transaction_trace_ptr base_tester::push_action( const account_name& code,
                                                   const action_name& acttype,
                                                   const account_name& actor,
                                                   const variant_object& data,
                                                   uint32_t expiration,
                                                   uint32_t delay_sec
                                                 )

   {
      vector<permission_level> auths;
      auths.push_back( permission_level{actor, config::active_name} );
      return push_action( code, acttype, auths, data, expiration, delay_sec );
   }

   transaction_trace_ptr base_tester::push_action( const account_name& code,
                                                   const action_name& acttype,
                                                   const vector<account_name>& actors,
                                                   const variant_object& data,
                                                   uint32_t expiration,
                                                   uint32_t delay_sec
                                                 )

   {
      vector<permission_level> auths;
      for (const auto& actor : actors) {
         auths.push_back( permission_level{actor, config::active_name} );
      }
      return push_action( code, acttype, auths, data, expiration, delay_sec );
   }

   transaction_trace_ptr base_tester::push_action( const account_name& code,
                                                   const action_name& acttype,
                                                   const vector<permission_level>& auths,
                                                   const variant_object& data,
                                                   uint32_t expiration,
                                                   uint32_t delay_sec
                                                 )

   { try {
      signed_transaction trx;
      trx.actions.emplace_back( get_action( code, acttype, auths, data ) );
      set_transaction_headers( trx, expiration, delay_sec );
      for (const auto& auth : auths) {
         trx.sign( get_private_key( auth.actor, auth.permission.to_string() ), control->get_chain_id() );
      }

      return push_transaction( trx );
   } FC_CAPTURE_AND_RETHROW( (code)(acttype)(auths)(data)(expiration)(delay_sec) ) }

   action base_tester::get_action( account_name code, action_name acttype, vector<permission_level> auths,
                                   const variant_object& data )const { try {
      const auto& acnt = control->get_account(code);
      auto abi = acnt.get_abi();
      chain::abi_serializer abis(abi, abi_serializer_max_time);

      string action_type_name = abis.get_action_type(acttype);
      FC_ASSERT( action_type_name != string(), "unknown action type ${a}", ("a",acttype) );


      action act;
      act.account = code;
      act.name = acttype;
      act.authorization = auths;
      act.data = abis.variant_to_binary(action_type_name, data, abi_serializer_max_time);
      return act;
   } FC_CAPTURE_AND_RETHROW() }

   transaction_trace_ptr base_tester::push_reqauth( account_name from, const vector<permission_level>& auths, const vector<private_key_type>& keys ) {
      variant pretty_trx = fc::mutable_variant_object()
         ("actions", fc::variants({
            fc::mutable_variant_object()
               ("account", name(config::system_account_name))
               ("name", "reqauth")
               ("authorization", auths)
               ("data", fc::mutable_variant_object()
                  ("from", from)
               )
            })
        );

      signed_transaction trx;
      abi_serializer::from_variant(pretty_trx, trx, get_resolver(), abi_serializer_max_time);
      set_transaction_headers(trx);
      for(auto iter = keys.begin(); iter != keys.end(); iter++)
         trx.sign( *iter, control->get_chain_id() );
      return push_transaction( trx );
   }


    transaction_trace_ptr base_tester::push_reqauth(account_name from, string role, bool multi_sig) {
        if (!multi_sig) {
            return push_reqauth(from, vector<permission_level>{{from, config::owner_name}},
                                        {get_private_key(from, role)});
        } else {
            return push_reqauth(from, vector<permission_level>{{from, config::owner_name}},
                                        {get_private_key(from, role), get_private_key( config::system_account_name, "active" )} );
        }
    }


   transaction_trace_ptr base_tester::push_dummy(account_name from, const string& v, uint32_t billed_cpu_time_us) {
      // use reqauth for a normal action, this could be anything
      variant pretty_trx = fc::mutable_variant_object()
         ("actions", fc::variants({
            fc::mutable_variant_object()
               ("account", name(config::system_account_name))
               ("name", "reqauth")
               ("authorization", fc::variants({
                  fc::mutable_variant_object()
                     ("actor", from)
                     ("permission", name(config::active_name))
               }))
               ("data", fc::mutable_variant_object()
                  ("from", from)
               )
            })
        )
        // lets also push a context free action, the multi chain test will then also include a context free action
        ("context_free_actions", fc::variants({
            fc::mutable_variant_object()
               ("account", name(config::null_account_name))
               ("name", "nonce")
               ("data", fc::raw::pack(v))
            })
         );

      signed_transaction trx;
      abi_serializer::from_variant(pretty_trx, trx, get_resolver(), abi_serializer_max_time);
      set_transaction_headers(trx);

      trx.sign( get_private_key( from, "active" ), control->get_chain_id() );
      return push_transaction( trx, fc::time_point::maximum(), billed_cpu_time_us );
   }


   transaction_trace_ptr base_tester::transfer( account_name from, account_name to, string amount, string memo, account_name currency ) {
      return transfer( from, to, asset::from_string(amount), memo, currency );
   }


   transaction_trace_ptr base_tester::transfer( account_name from, account_name to, asset amount, string memo, account_name currency ) {
      variant pretty_trx = fc::mutable_variant_object()
         ("actions", fc::variants({
            fc::mutable_variant_object()
               ("account", currency)
               ("name", "transfer")
               ("authorization", fc::variants({
                  fc::mutable_variant_object()
                     ("actor", from)
                     ("permission", name(config::active_name))
               }))
               ("data", fc::mutable_variant_object()
                  ("from", from)
                  ("to", to)
                  ("quantity", amount)
                  ("memo", memo)
               )
            })
         );

      signed_transaction trx;
      abi_serializer::from_variant(pretty_trx, trx, get_resolver(), abi_serializer_max_time);
      set_transaction_headers(trx);

      trx.sign( get_private_key( from, name(config::active_name).to_string() ), control->get_chain_id()  );
      return push_transaction( trx );
   }


   transaction_trace_ptr base_tester::issue( account_name to, string amount, account_name currency ) {
      variant pretty_trx = fc::mutable_variant_object()
         ("actions", fc::variants({
            fc::mutable_variant_object()
               ("account", currency)
               ("name", "issue")
               ("authorization", fc::variants({
                  fc::mutable_variant_object()
                     ("actor", currency )
                     ("permission", name(config::active_name))
               }))
               ("data", fc::mutable_variant_object()
                  ("to", to)
                  ("quantity", amount)
               )
            })
         );

      signed_transaction trx;
      abi_serializer::from_variant(pretty_trx, trx, get_resolver(), abi_serializer_max_time);
      set_transaction_headers(trx);

      trx.sign( get_private_key( currency, name(config::active_name).to_string() ), control->get_chain_id()  );
      return push_transaction( trx );
   }


   void base_tester::link_authority( account_name account, account_name code, permission_name req, action_name type ) {
      signed_transaction trx;

      trx.actions.emplace_back( vector<permission_level>{{account, config::active_name}},
                                linkauth(account, code, type, req));
      set_transaction_headers(trx);
      trx.sign( get_private_key( account, "active" ), control->get_chain_id()  );

      push_transaction( trx );
   }


   void base_tester::unlink_authority( account_name account, account_name code, action_name type ) {
      signed_transaction trx;

      trx.actions.emplace_back( vector<permission_level>{{account, config::active_name}},
                                unlinkauth(account, code, type ));
      set_transaction_headers(trx);
      trx.sign( get_private_key( account, "active" ), control->get_chain_id()  );

      push_transaction( trx );
   }


   void base_tester::set_authority( account_name account,
                               permission_name perm,
                               authority auth,
                               permission_name parent,
                               const vector<permission_level>& auths,
                               const vector<private_key_type>& keys) { try {
      signed_transaction trx;

      trx.actions.emplace_back( auths,
                                updateauth{
                                   .account    = account,
                                   .permission = perm,
                                   .parent     = parent,
                                   .auth       = move(auth),
                                });

         set_transaction_headers(trx);
      for (const auto& key: keys) {
         trx.sign( key, control->get_chain_id()  );
      }

      push_transaction( trx );
   } FC_CAPTURE_AND_RETHROW( (account)(perm)(auth)(parent) ) }


   void base_tester::set_authority( account_name account,
                                    permission_name perm,
                                    authority auth,
                                    permission_name parent) {
      set_authority(account, perm, auth, parent, { { account, config::owner_name } }, { get_private_key( account, "owner" ) });
   }



   void base_tester::delete_authority( account_name account,
                                    permission_name perm,
                                    const vector<permission_level>& auths,
                                    const vector<private_key_type>& keys ) { try {
         signed_transaction trx;
         trx.actions.emplace_back( auths,
                                   deleteauth(account, perm) );

         set_transaction_headers(trx);
         for (const auto& key: keys) {
            trx.sign( key, control->get_chain_id()  );
         }

         push_transaction( trx );
      } FC_CAPTURE_AND_RETHROW( (account)(perm) ) }


   void base_tester::delete_authority( account_name account,
                                       permission_name perm ) {
      delete_authority(account, perm, { permission_level{ account, config::owner_name } }, { get_private_key( account, "owner" ) });
   }


   void base_tester::set_code( account_name account, const char* wast, const private_key_type* signer  ) try {
      set_code(account, wast_to_wasm(wast), signer);
   } FC_CAPTURE_AND_RETHROW( (account) )


   void base_tester::set_code( account_name account, const vector<uint8_t> wasm, const private_key_type* signer ) try {
      signed_transaction trx;
      trx.actions.emplace_back( vector<permission_level>{{account,config::active_name}},
                                setcode{
                                   .account    = account,
                                   .vmtype     = 0,
                                   .vmversion  = 0,
                                   .code       = bytes(wasm.begin(), wasm.end())
                                });

      set_transaction_headers(trx);
      if( signer ) {
         trx.sign( *signer, control->get_chain_id()  );
      } else {
         trx.sign( get_private_key( account, "active" ), control->get_chain_id()  );
      }
      push_transaction( trx );
   } FC_CAPTURE_AND_RETHROW( (account) )


   void base_tester::set_abi( account_name account, const char* abi_json, const private_key_type* signer ) {
      auto abi = fc::json::from_string(abi_json).template as<abi_def>();
      signed_transaction trx;
      trx.actions.emplace_back( vector<permission_level>{{account,config::active_name}},
                                setabi{
                                   .account    = account,
                                   .abi        = fc::raw::pack(abi)
                                });

      set_transaction_headers(trx);
      if( signer ) {
         trx.sign( *signer, control->get_chain_id()  );
      } else {
         trx.sign( get_private_key( account, "active" ), control->get_chain_id()  );
      }
      push_transaction( trx );
   }


   bool base_tester::chain_has_transaction( const transaction_id_type& txid ) const {
      return chain_transactions.count(txid) != 0;
   }


   const transaction_receipt& base_tester::get_transaction_receipt( const transaction_id_type& txid ) const {
      return chain_transactions.at(txid);
   }

   /**
    *  Reads balance as stored by generic_currency contract
    */

   asset base_tester::get_currency_balance( const account_name& code,
                                       const symbol&       asset_symbol,
                                       const account_name& account ) const {
      const auto& db  = control->db();
      const auto* tbl = db.template find<table_id_object, by_code_scope_table>(boost::make_tuple(code, account, N(accounts)));
      share_type result = 0;

      // the balance is implied to be 0 if either the table or row does not exist
      if (tbl) {
         const auto *obj = db.template find<key_value_object, by_scope_primary>(boost::make_tuple(tbl->id, asset_symbol.to_symbol_code().value));
         if (obj) {
            //balance is the first field in the serialization
            fc::datastream<const char *> ds(obj->value.data(), obj->value.size());
            fc::raw::unpack(ds, result);
         }
      }
      return asset(result, asset_symbol);
   }


   vector<char> base_tester::get_row_by_account( uint64_t code, uint64_t scope, uint64_t table, const account_name& act ) const {
      vector<char> data;
      const auto& db = control->db();
      const auto* t_id = db.find<chain::table_id_object, chain::by_code_scope_table>( boost::make_tuple( code, scope, table ) );
      if ( !t_id ) {
         return data;
      }
      //FC_ASSERT( t_id != 0, "object not found" );

      const auto& idx = db.get_index<chain::key_value_index, chain::by_scope_primary>();

      auto itr = idx.lower_bound( boost::make_tuple( t_id->id, act ) );
      if ( itr == idx.end() || itr->t_id != t_id->id || act.value != itr->primary_key ) {
         return data;
      }

      data.resize( itr->value.size() );
      memcpy( data.data(), itr->value.data(), data.size() );
      return data;
   }


   vector<uint8_t> base_tester::to_uint8_vector(const string& s) {
      vector<uint8_t> v(s.size());
      copy(s.begin(), s.end(), v.begin());
      return v;
   };


   vector<uint8_t> base_tester::to_uint8_vector(uint64_t x) {
      vector<uint8_t> v(sizeof(x));
      *reinterpret_cast<uint64_t*>(v.data()) = x;
      return v;
   };


   uint64_t base_tester::to_uint64(fc::variant x) {
      vector<uint8_t> blob;
      fc::from_variant<uint8_t>(x, blob);
      FC_ASSERT(8 == blob.size());
      return *reinterpret_cast<uint64_t*>(blob.data());
   }


   string base_tester::to_string(fc::variant x) {
      vector<uint8_t> v;
      fc::from_variant<uint8_t>(x, v);
      string s(v.size(), 0);
      copy(v.begin(), v.end(), s.begin());
      return s;
   }


   void base_tester::sync_with(base_tester& other) {
      // Already in sync?
      if (control->head_block_id() == other.control->head_block_id())
         return;
      // If other has a longer chain than we do, sync it to us first
      if (control->head_block_num() < other.control->head_block_num())
         return other.sync_with(*this);

      auto sync_dbs = [](base_tester& a, base_tester& b) {
         for( int i = 1; i <= a.control->head_block_num(); ++i ) {
            auto block = a.control->fetch_block_by_number(i);
            if( block ) { //&& !b.control->is_known_block(block->id()) ) {
               b.control->abort_block();
               b.control->push_block(block); //, eosio::chain::validation_steps::created_block);
            }
         }
      };

      sync_dbs(*this, other);
      sync_dbs(other, *this);
   }

   void base_tester::push_genesis_block() {
      set_code(config::system_account_name, eosio_bios_wast);

      set_abi(config::system_account_name, eosio_bios_abi);
      //produce_block();
   }

   vector<producer_key> base_tester::get_producer_keys( const vector<account_name>& producer_names )const {
       // Create producer schedule
       vector<producer_key> schedule;
       for (auto& producer_name: producer_names) {
           producer_key pk = { producer_name, get_public_key( producer_name, "active" )};
           schedule.emplace_back(pk);
       }
       return schedule;
   }

   transaction_trace_ptr base_tester::set_producers(const vector<account_name>& producer_names) {
      auto schedule = get_producer_keys( producer_names );

      return push_action( N(eosio), N(setprods), N(eosio),
                          fc::mutable_variant_object()("schedule", schedule));
   }

   const table_id_object* base_tester::find_table( name code, name scope, name table ) {
      auto tid = control->db().find<table_id_object, by_code_scope_table>(boost::make_tuple(code, scope, table));
      return tid;
   }

   bool fc_exception_message_is::operator()( const fc::exception& ex ) {
      auto message = ex.get_log().at( 0 ).get_message();
      bool match = (message == expected);
      if( !match ) {
         BOOST_TEST_MESSAGE( "LOG: expected: " << expected << ", actual: " << message );
      }
      return match;
   }

   bool fc_exception_message_starts_with::operator()( const fc::exception& ex ) {
      auto message = ex.get_log().at( 0 ).get_message();
      bool match = boost::algorithm::starts_with( message, expected );
      if( !match ) {
         BOOST_TEST_MESSAGE( "LOG: expected: " << expected << ", actual: " << message );
      }
      return match;
   }

   bool fc_assert_exception_message_is::operator()( const fc::assert_exception& ex ) {
      auto message = ex.get_log().at( 0 ).get_message();
      bool match = false;
      auto pos = message.find( ": " );
      if( pos != std::string::npos ) {
         message = message.substr( pos + 2 );
         match = (message == expected);
      }
      if( !match ) {
         BOOST_TEST_MESSAGE( "LOG: expected: " << expected << ", actual: " << message );
      }
      return match;
   }

   bool fc_assert_exception_message_starts_with::operator()( const fc::assert_exception& ex ) {
      auto message = ex.get_log().at( 0 ).get_message();
      bool match = false;
      auto pos = message.find( ": " );
      if( pos != std::string::npos ) {
         message = message.substr( pos + 2 );
         match = boost::algorithm::starts_with( message, expected );
      }
      if( !match ) {
         BOOST_TEST_MESSAGE( "LOG: expected: " << expected << ", actual: " << message );
      }
      return match;
   }

   bool eosio_assert_message_is::operator()( const eosio_assert_message_exception& ex ) {
      auto message = ex.get_log().at( 0 ).get_message();
      bool match = (message == expected);
      if( !match ) {
         BOOST_TEST_MESSAGE( "LOG: expected: " << expected << ", actual: " << message );
      }
      return match;
   }

   bool eosio_assert_message_starts_with::operator()( const eosio_assert_message_exception& ex ) {
      auto message = ex.get_log().at( 0 ).get_message();
      bool match = boost::algorithm::starts_with( message, expected );
      if( !match ) {
         BOOST_TEST_MESSAGE( "LOG: expected: " << expected << ", actual: " << message );
      }
      return match;
   }

   bool eosio_assert_code_is::operator()( const eosio_assert_code_exception& ex ) {
      auto message = ex.get_log().at( 0 ).get_message();
      bool match = (message == expected);
      if( !match ) {
         BOOST_TEST_MESSAGE( "LOG: expected: " << expected << ", actual: " << message );
      }
      return match;
   }

} }  /// eosio::testing

std::ostream& operator<<( std::ostream& osm, const fc::variant& v ) {
   //fc::json::to_stream( osm, v );
   osm << fc::json::to_pretty_string( v );
   return osm;
}

std::ostream& operator<<( std::ostream& osm, const fc::variant_object& v ) {
   osm << fc::variant(v);
   return osm;
}

std::ostream& operator<<( std::ostream& osm, const fc::variant_object::entry& e ) {
   osm << "{ " << e.key() << ": " << e.value() << " }";
   return osm;
}<|MERGE_RESOLUTION|>--- conflicted
+++ resolved
@@ -93,11 +93,8 @@
       cfg.genesis.initial_timestamp = fc::time_point::from_iso_string("2020-01-01T00:00:00.000");
       cfg.genesis.initial_key = get_public_key( config::system_account_name, "active" );
 
-<<<<<<< HEAD
-=======
       abi_serializer::set_max_serialization_time(fc::seconds(1)); // 1s for slow test machines
 
->>>>>>> ef654aa3
       for(int i = 0; i < boost::unit_test::framework::master_test_suite().argc; ++i) {
          if(boost::unit_test::framework::master_test_suite().argv[i] == std::string("--binaryen"))
             cfg.wasm_runtime = chain::wasm_interface::vm_type::binaryen;
