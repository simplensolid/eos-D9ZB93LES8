--- conflicted
+++ resolved
@@ -51,12 +51,8 @@
             - nvm
             - md5sha1sum
       env: 
-<<<<<<< HEAD
-        - TRAVIS_BUILD_DIR=$HOME/eosio
-=======
         - EOSIO_LOCATION=/Users/travis/eosio
         - EOSIO_INSTALL_LOCATION=/Users/travis/install
->>>>>>> b7735411
         - IMAGE_TAG='macos-10.14-pinned'
         - PATH="/usr/local/opt/ccache/libexec:$PATH"
 script: "ccache --max-size=1G && if [[ $(uname) == 'Darwin' ]]; then cd ../.. && mv EOSIO/eos ~/eosio && cd ~/eosio && brew link --overwrite md5sha1sum; fi && ./.cicd/build.sh && ./.cicd/test.sh scripts/parallel-test.sh && ./.cicd/test.sh scripts/wasm-spec-test.sh && ./.cicd/test.sh scripts/serial-test.sh && if [[ $(uname) != 'Darwin' ]]; then ./.cicd/submodule-regression-check.sh; fi"
